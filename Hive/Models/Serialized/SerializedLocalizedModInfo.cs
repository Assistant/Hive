﻿using System;

namespace Hive.Models.Serialized
{
    /// <summary>
    /// A serializer-friendly version of <see cref="LocalizedModInfo"/>.
    /// </summary>
    public record SerializedLocalizedModInfo
    {
        /// <summary>
        /// The language ID of the <see cref="LocalizedModInfo"/>.
        /// </summary>
        public string Language { get; init; } = null!;

        /// <summary>
        /// The name of the <see cref="Mod"/> described by a <see cref="LocalizedModInfo"/>.
        /// </summary>
        public string Name { get; init; } = null!;

        /// <summary>
        /// The description of the <see cref="Mod"/> described by a <see cref="LocalizedModInfo"/>.
        /// </summary>
        public string Description { get; init; } = null!;

<<<<<<< HEAD
        /// <summary>
        /// The changelog of the <see cref="Mod"/> described by a <see cref="LocalizedModInfo"/>.
        /// </summary>
        public string Changelog { get; init; } = null!;

        /// <summary>
        /// The credits of the <see cref="Mod"/> described by a <see cref="LocalizedModInfo"/>.
        /// </summary>
        public string Credits { get; init; } = null!;
=======
        public string? Changelog { get; init; }

        public string? Credits { get; init; }
>>>>>>> 380c01d7

        /// <summary>
        /// Serialize a <see cref="LocalizedModInfo"/> into a <see cref="SerializedLocalizedModInfo"/>.
        /// </summary>
        /// <param name="toSerialize">The localized information to serialize.</param>
        /// <returns>The created serialized localized information.</returns>
        public static SerializedLocalizedModInfo Serialize(LocalizedModInfo toSerialize)
        {
<<<<<<< HEAD
            return toSerialize is null
                ? throw new ArgumentNullException(nameof(toSerialize))
                : new SerializedLocalizedModInfo()
                {
                    Language = toSerialize.Language,
                    Name = toSerialize.Name,
                    Changelog = toSerialize.Changelog!,
                    Credits = toSerialize.Credits!,
                    Description = toSerialize.Description,
                };
=======
            if (toSerialize is null) throw new ArgumentException($"{nameof(toSerialize)} is null.");
            return new SerializedLocalizedModInfo()
            {
                Language = toSerialize.Language,
                Name = toSerialize.Name,
                Changelog = toSerialize.Changelog,
                Credits = toSerialize.Credits,
                Description = toSerialize.Description,
            };
>>>>>>> 380c01d7
        }
    }
}<|MERGE_RESOLUTION|>--- conflicted
+++ resolved
@@ -22,7 +22,6 @@
         /// </summary>
         public string Description { get; init; } = null!;
 
-<<<<<<< HEAD
         /// <summary>
         /// The changelog of the <see cref="Mod"/> described by a <see cref="LocalizedModInfo"/>.
         /// </summary>
@@ -32,11 +31,6 @@
         /// The credits of the <see cref="Mod"/> described by a <see cref="LocalizedModInfo"/>.
         /// </summary>
         public string Credits { get; init; } = null!;
-=======
-        public string? Changelog { get; init; }
-
-        public string? Credits { get; init; }
->>>>>>> 380c01d7
 
         /// <summary>
         /// Serialize a <see cref="LocalizedModInfo"/> into a <see cref="SerializedLocalizedModInfo"/>.
@@ -45,7 +39,6 @@
         /// <returns>The created serialized localized information.</returns>
         public static SerializedLocalizedModInfo Serialize(LocalizedModInfo toSerialize)
         {
-<<<<<<< HEAD
             return toSerialize is null
                 ? throw new ArgumentNullException(nameof(toSerialize))
                 : new SerializedLocalizedModInfo()
@@ -56,17 +49,6 @@
                     Credits = toSerialize.Credits!,
                     Description = toSerialize.Description,
                 };
-=======
-            if (toSerialize is null) throw new ArgumentException($"{nameof(toSerialize)} is null.");
-            return new SerializedLocalizedModInfo()
-            {
-                Language = toSerialize.Language,
-                Name = toSerialize.Name,
-                Changelog = toSerialize.Changelog,
-                Credits = toSerialize.Credits,
-                Description = toSerialize.Description,
-            };
->>>>>>> 380c01d7
         }
     }
 }