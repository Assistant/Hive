﻿using System;
using System.Collections.Generic;
using System.Linq;
using System.Threading.Tasks;
using System.ComponentModel.DataAnnotations.Schema;
using System.ComponentModel.DataAnnotations;
using Microsoft.EntityFrameworkCore;
using System.Text.Json;
using NodaTime;
using Hive.Converters;
using System.Text.Json.Serialization;
using Hive.Versioning;
using Version = Hive.Versioning.Version;

namespace Hive.Models
{
    public class Mod
    {
        // this would be the primary key for this row
        [Key, DatabaseGenerated(DatabaseGeneratedOption.Identity)]
        public Guid Id { get; set; } // the reason for this wierdness is that M2M, at the moment, fails if it can't find the PKey by convention

        public string ReadableID { get; set; } = null!;

        // one to many
        public IList<LocalizedModInfo> Localizations { get; set; } = new List<LocalizedModInfo>();

        // this would ideally be a SemVer version object from somewhere
        public Version Version { get; set; } = null!;

        public Instant UploadedAt { get; set; }

        public Instant? EditedAt { get; set; }

        // many to one
        public User Uploader { get; set; } = null!;

        // many to many
        public IList<User> Authors { get; set; } = new List<User>();

        // many to many
        public IList<User> Contributors { get; set; } = new List<User>();

        // many to many (this needs to use a join type, and needs modification to be put into EF)
        public virtual ICollection<GameVersion> SupportedVersions { get; set; } = new List<GameVersion>();

        [Column(TypeName = "jsonb")]
        public IList<ModReference> Dependencies { get; set; } = new List<ModReference>();

        [Column(TypeName = "jsonb")]
        public IList<ModReference> Conflicts { get; set; } = new List<ModReference>();

        // many to one
        public Channel Channel { get; set; } = null!;

        // this would be a JSON string, encoding arbitrary data (this should be some type that better represents that JSON data though)
        public JsonElement AdditionalData { get; set; }

        [Column(TypeName = "jsonb")] // use jsonb here because that will let the db handle it sanely
        public IList<(string Name, Uri Url)> Links { get; set; } = new List<(string, Uri)>();

        public Uri DownloadLink { get; set; } = null!;

<<<<<<< HEAD
        #region DB Schema stuff

        // this would be the primary key for this row
        [Key, DatabaseGenerated(DatabaseGeneratedOption.Identity)]
        public Guid Guid { get; set; }

        #endregion DB Schema stuff

=======
>>>>>>> e3178d8b
        public void AddGameVersion(GameVersion ver)
        {
            if (!SupportedVersions.Contains(ver))
                SupportedVersions.Add(ver);
            if (!ver.SupportedMods.Contains(this))
                ver.SupportedMods.Add(this);
        }

        public void RemoveGameVersion(GameVersion ver)
        {
            SupportedVersions.Remove(ver);
            ver.SupportedMods.Remove(this);
        }

        public static void Configure(ModelBuilder b)
        {
            b.Entity<Mod>()
                .HasMany(m => m.Localizations)
                .WithOne(l => l.OwningMod)
                .IsRequired()
                .OnDelete(DeleteBehavior.Cascade);
<<<<<<< HEAD
            b.Entity<Mod>()
                .HasMany(m => m.SupportedVersions)
                .WithMany(v => v.SupportedMods);
=======

            // SupportedMods is set up by GameVersion
>>>>>>> e3178d8b
            b.Entity<Mod>()
                .Property(m => m.Version)
                .HasConversion( // TODO: maybe encode this differently (say in a json structure?)
                    v => v.ToString(),
                    s => new Version(s)
                );
            b.Entity<Mod>()
                .HasIndex(m => new { m.ReadableID, m.Version })
                .IsUnique();
            b.Entity<Mod>()
                .Property(m => m.Uploader)
                .IsVaulthUser();
            b.Entity<Mod>()
                .Property(m => m.Authors)
                .IsVaulthUsers();
            b.Entity<Mod>()
                .Property(m => m.Contributors)
                .IsVaulthUsers();
        }
    }

    public readonly struct ModReference
    {
        public string ModID { get; }

        [JsonConverter(typeof(VersionRangeJsonConverter))]
        public VersionRange Versions { get; }

        [JsonConstructor]
        public ModReference(string modID, VersionRange versions)
        {
            ModID = modID;
            Versions = versions;
        }
    }
}<|MERGE_RESOLUTION|>--- conflicted
+++ resolved
@@ -61,17 +61,6 @@
 
         public Uri DownloadLink { get; set; } = null!;
 
-<<<<<<< HEAD
-        #region DB Schema stuff
-
-        // this would be the primary key for this row
-        [Key, DatabaseGenerated(DatabaseGeneratedOption.Identity)]
-        public Guid Guid { get; set; }
-
-        #endregion DB Schema stuff
-
-=======
->>>>>>> e3178d8b
         public void AddGameVersion(GameVersion ver)
         {
             if (!SupportedVersions.Contains(ver))
@@ -93,14 +82,8 @@
                 .WithOne(l => l.OwningMod)
                 .IsRequired()
                 .OnDelete(DeleteBehavior.Cascade);
-<<<<<<< HEAD
-            b.Entity<Mod>()
-                .HasMany(m => m.SupportedVersions)
-                .WithMany(v => v.SupportedMods);
-=======
 
             // SupportedMods is set up by GameVersion
->>>>>>> e3178d8b
             b.Entity<Mod>()
                 .Property(m => m.Version)
                 .HasConversion( // TODO: maybe encode this differently (say in a json structure?)
