﻿using Hive.Controllers;
using Hive.Permissions;
using Hive.Plugins.Aggregates;
using Hive.Models;
using System;
using System.Linq;
using System.Collections.Generic;
using System.Diagnostics.CodeAnalysis;
using Microsoft.AspNetCore.Http;
using System.Threading.Tasks;
<<<<<<< HEAD
=======
using System.Text.Json;
>>>>>>> ce2d2173

namespace Hive.Services.Common
{
    /// <summary>
    /// A class for plugins that allow modifications of <see cref="ChannelsController"/>
    /// </summary>
    [Aggregable]
    public interface IChannelsControllerPlugin
    {
        /// <summary>
        /// Returns true if the specified user has access to ANY of the channels. False otherwise.
        /// A false return will cause the endpoint in question to return a Forbid before executing the rest of the endpoint.
        /// <para>It is recommended to use <see cref="GetChannelsFilter(User?, IEnumerable{Channel})"/> for filtering user specific channels.</para>
        /// <para>Hive default is to return true.</para>
        /// </summary>
        /// <param name="user">User in context</param>
        bool GetChannelsAdditionalChecks(User? user) => true;

        /// <summary>
        /// Returns true if the specified user has access to creating new channels. False otherwise.
        /// A false return will cause the endpoint in question to return a Forbid before executing the rest of the endpoint.
        /// <para>Hive default is to return true.</para>
        /// </summary>
        /// <param name="user">User in context</param>
        bool CreateChannelAdditionalChecks(User? user) => true;

        /// <summary>
        /// Returns a filtered enumerable of <see cref="Channel"/>
        /// <para>Hive default is to return input channels.</para>
        /// </summary>
        /// <param name="user">User to filter on</param>
        /// <param name="channels">Input channels to filter</param>
        /// <returns>Filtered channels</returns>
        IEnumerable<Channel> GetChannelsFilter(User? user, [TakesReturnValue] IEnumerable<Channel> channels) => channels;

        /// <summary>
        /// A hook that is called when a new <see cref="Channel"/> is successfully created and added to the database.
        /// </summary>
        /// <param name="newChannel">The channel that was just created.</param>
        void NewChannelCreated(Channel newChannel) { }
    }

    internal class HiveChannelsControllerPlugin : IChannelsControllerPlugin { }

    /// <summary>
    /// Common functionality for channel related actions.
    /// </summary>
    public class ChannelService
    {
        private readonly Serilog.ILogger log;
        private readonly HiveContext context;
        private readonly IAggregate<IChannelsControllerPlugin> plugin;
        private readonly PermissionsManager<PermissionContext> permissions;
        private PermissionActionParseState channelsParseState;

<<<<<<< HEAD
        private static readonly HiveObjectQuery<IEnumerable<Channel>> forbiddenResponse = new(null, "Forbidden", StatusCodes.Status403Forbidden);
        private static readonly HiveObjectQuery<Channel?> forbiddenResponseSingle = new(null, "Forbidden", StatusCodes.Status403Forbidden);
        private static readonly HiveObjectQuery<Channel?> notFoundResponseSingle = new(null, "Not Found", StatusCodes.Status404NotFound);
        private const string ActionName = "hive.channel";
=======
        private static readonly HiveObjectQuery<IEnumerable<Channel>> forbiddenEnumerableResponse = new(null, "Forbidden", StatusCodes.Status403Forbidden);
        private static readonly HiveObjectQuery<Channel> forbiddenSingularResponse = new(null, "Forbidden", StatusCodes.Status403Forbidden);

        private const string ListActionName = "hive.channels.list";
        private const string FilterActionName = "hive.channels.filter";

        private const string CreateActionName = "hive.channel.create";
>>>>>>> ce2d2173

        /// <summary>
        /// Create a ChannelService with DI.
        /// </summary>
        /// <param name="logger"></param>
        /// <param name="perms"></param>
        /// <param name="ctx"></param>
        /// <param name="plugin"></param>
        public ChannelService([DisallowNull] Serilog.ILogger logger, PermissionsManager<PermissionContext> perms, HiveContext ctx, IAggregate<IChannelsControllerPlugin> plugin)
        {
            if (logger is null)
                throw new ArgumentNullException(nameof(logger));
            log = logger.ForContext<ChannelService>();
            permissions = perms;
            context = ctx;
            this.plugin = plugin;
        }

        /// <summary>
        /// Gets a <see cref="Channel"/> from this instance.
        /// </summary>
        /// <param name="id">The name/id of the channel.</param>
        /// <param name="user">The user for authenticating the query.</param>
        /// <returns></returns>
        public async Task<HiveObjectQuery<Channel?>> GetChannel(string id, User? user)
        {
            if (!permissions.CanDo(ActionName, new PermissionContext { User = user }, ref channelsParseState))
                return forbiddenResponseSingle;

            log.Debug("Combining plugins...");
            var combined = plugin.Instance;

            if (!combined.GetChannelsAdditionalChecks(user))
                return forbiddenResponseSingle;

            var channel = await context.Channels.FindAsync(id).ConfigureAwait(false);

            if (channel is null)
                return notFoundResponseSingle;

            var hasPermission = permissions.CanDo(ActionName, new PermissionContext { Channel = channel, User = user }, ref channelsParseState)
                && combined.GetSpecificChannelAdditionalChecks(user, channel);

            return !hasPermission ? forbiddenResponseSingle : new HiveObjectQuery<Channel?>(channel, null, StatusCodes.Status200OK);
        }

        /// <summary>
        /// Gets all <see cref="Channel"/> objects available.
        /// This performs a permission check at: <c>hive.channels.list</c>.
        /// Furthermore, channels are further filtered by a permission check at: <c>hive.channels.filter</c>.
        /// </summary>
        /// <param name="user">The user to associate with this request.</param>
        /// <returns>A wrapped collection of <see cref="Channel"/>, if successful.</returns>
        public async Task<HiveObjectQuery<IEnumerable<Channel>>> RetrieveAllChannels(User? user)
        {
            // hive.channel with a null channel in the context should be permissible
            // iff a given user (or none) is allowed to view any channels. Thus, this should almost always be true
            if (!permissions.CanDo(ListActionName, new PermissionContext { User = user }, ref channelsParseState))
                return forbiddenEnumerableResponse;

            // Combine plugins
            log.Debug("Combining plugins...");
            var combined = plugin.Instance;

            // May return false, which causes a Forbid.
            // If it throws an exception, it will be handled by our MiddleWare
            log.Debug("Performing additional checks for GetChannels...");
            if (!combined.GetChannelsAdditionalChecks(user))
                return forbiddenEnumerableResponse;

            // Filter channels based off of user-level permission
            // Permission for a given channel is entirely plugin-based, channels in Hive are defaultly entirely public.
            // For a mix of private/public channels, a plugin that maintains a user-level list of read/write channels is probably ideal.
            var channels = await context.Channels.ToListAsync().ConfigureAwait(false);
            log.Debug("Filtering channels from {0} channels...", channels.Count);

            // First, we filter over if the given channel is accessible to the given user.
            // This allows for much more specific permissions, although chances are that roles will be used (and thus a plugin) instead.
            var filteredChannels = channels.Where(c => permissions.CanDo(FilterActionName, new PermissionContext { Channel = c, User = user }, ref channelsParseState));

            log.Debug("Remaining channels before plugin: {0}", filteredChannels.Count());
            filteredChannels = combined.GetChannelsFilter(user, filteredChannels);
            log.Debug("Remaining channels: {0}", filteredChannels.Count());

            return new HiveObjectQuery<IEnumerable<Channel>>(filteredChannels, null, StatusCodes.Status200OK);
        }

        /// <summary>
        /// Creates a new <see cref="Channel"/> object with the specified name.
        /// This performs a permission check at: <c>hive.channel.create</c>.
        /// </summary>
        /// <param name="user">The user to associate with the request.</param>
        /// <param name="newChannel">The new channel to add.</param>
        /// <returns>The wrapped <see cref="Channel"/> that was created, if successful.</returns>
        public async Task<HiveObjectQuery<Channel>> CreateNewChannel(User? user, Channel newChannel)
        {
            if (newChannel is null)
                throw new ArgumentNullException(nameof(newChannel));

            // hive.channel with a null channel in the context should be permissible
            // iff a given user (or none) is allowed to view any channels. Thus, this should almost always be true
            if (!permissions.CanDo(CreateActionName, new PermissionContext { User = user }, ref channelsParseState))
                return forbiddenSingularResponse;

            // Combine plugins
            log.Debug("Combining plugins...");
            var combined = plugin.Instance;

            // May return false, which causes a Forbid.
            // If it throws an exception, it will be handled by our MiddleWare
            log.Debug("Performing additional checks for CreateNewChannel...");
            if (!combined.CreateChannelAdditionalChecks(user))
                return forbiddenSingularResponse;

            // TODO: Plugin for additional channel checks and exit

            log.Debug("Adding the new channel...");

            // Set AdditionalData if it's undefined
            if (newChannel.AdditionalData.ValueKind == JsonValueKind.Undefined)
                newChannel.AdditionalData = JsonElementHelper.BlankObject;

            // Exit if there's already an existing channel with the same name
            var existingChannels = await context.Channels.ToListAsync().ConfigureAwait(false);

            if (existingChannels.Any(x => x.Name == newChannel.Name))
                return new HiveObjectQuery<Channel>(null, "A channel with this name already exists.", StatusCodes.Status409Conflict);

            // Call our hooks
            combined.NewChannelCreated(newChannel);

            _ = await context.Channels.AddAsync(newChannel).ConfigureAwait(false);
            _ = await context.SaveChangesAsync().ConfigureAwait(false);

            return new HiveObjectQuery<Channel>(newChannel, null, StatusCodes.Status200OK);
        }
    }
}<|MERGE_RESOLUTION|>--- conflicted
+++ resolved
@@ -8,10 +8,7 @@
 using System.Diagnostics.CodeAnalysis;
 using Microsoft.AspNetCore.Http;
 using System.Threading.Tasks;
-<<<<<<< HEAD
-=======
 using System.Text.Json;
->>>>>>> ce2d2173
 
 namespace Hive.Services.Common
 {
@@ -67,12 +64,6 @@
         private readonly PermissionsManager<PermissionContext> permissions;
         private PermissionActionParseState channelsParseState;
 
-<<<<<<< HEAD
-        private static readonly HiveObjectQuery<IEnumerable<Channel>> forbiddenResponse = new(null, "Forbidden", StatusCodes.Status403Forbidden);
-        private static readonly HiveObjectQuery<Channel?> forbiddenResponseSingle = new(null, "Forbidden", StatusCodes.Status403Forbidden);
-        private static readonly HiveObjectQuery<Channel?> notFoundResponseSingle = new(null, "Not Found", StatusCodes.Status404NotFound);
-        private const string ActionName = "hive.channel";
-=======
         private static readonly HiveObjectQuery<IEnumerable<Channel>> forbiddenEnumerableResponse = new(null, "Forbidden", StatusCodes.Status403Forbidden);
         private static readonly HiveObjectQuery<Channel> forbiddenSingularResponse = new(null, "Forbidden", StatusCodes.Status403Forbidden);
 
@@ -80,7 +71,6 @@
         private const string FilterActionName = "hive.channels.filter";
 
         private const string CreateActionName = "hive.channel.create";
->>>>>>> ce2d2173
 
         /// <summary>
         /// Create a ChannelService with DI.
