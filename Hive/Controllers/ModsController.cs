--- conflicted
+++ resolved
@@ -74,10 +74,6 @@
         private readonly ModService modService;
         private readonly IProxyAuthenticationService proxyAuth;
 
-<<<<<<< HEAD
-        [ThreadStatic] private static PermissionActionParseState getModsParseState;
-        [ThreadStatic] private static PermissionActionParseState moveModsParseState;
-
         /// <summary>
         /// Create a ModsController with DI.
         /// </summary>
@@ -86,20 +82,13 @@
         /// <param name="ctx"></param>
         /// <param name="plugin"></param>
         /// <param name="proxyAuth"></param>
-        public ModsController([DisallowNull] Serilog.ILogger logger, PermissionsManager<PermissionContext> perms, HiveContext ctx, IAggregate<IModsPlugin> plugin, IProxyAuthenticationService proxyAuth)
-=======
         public ModsController([DisallowNull] Serilog.ILogger logger, ModService modService, IProxyAuthenticationService proxyAuth)
->>>>>>> 1d5d4080
         {
             if (logger is null) throw new ArgumentNullException(nameof(logger));
             log = logger.ForContext<ModsController>();
             this.modService = modService;
             this.proxyAuth = proxyAuth;
         }
-
-<<<<<<< HEAD
-        private const string GetModsActionName = "hive.mod";
-        private const string MoveModActionName = "hive.mod.move";
 
         /// <summary>
         /// Performs a search for all mods within the provided channel IDs (if provided, otherwise defaults to the instance default channel(s)), an optional <see cref="GameVersion"/>, and a filter type.
@@ -112,8 +101,6 @@
         /// <param name="gameVersion"></param>
         /// <param name="filterType">Must be <c>all</c>, <c>latest</c>, or <c>recent</c>.</param>
         /// <returns>A wrapped collection of <see cref="SerializedMod"/> objects, if successful.</returns>
-=======
->>>>>>> 1d5d4080
         [HttpGet]
         [ProducesResponseType(StatusCodes.Status200OK)]
         [ProducesResponseType(StatusCodes.Status403Forbidden)]
@@ -123,86 +110,9 @@
             // Get the user, do not need to capture context
             var user = await proxyAuth.GetUser(Request).ConfigureAwait(false);
 
-<<<<<<< HEAD
-            // iff a given user (or none) is allowed to access any mods. This should almost always be true.
-            if (!permissions.CanDo(GetModsActionName, new PermissionContext { User = user }, ref getModsParseState))
-                return Forbid();
-
-            // Combine plugins
-            log.Debug("Combining plugins...");
-            var combined = plugin.Instance;
-
-            // Create some objects to filter by
-            // TODO: default to the instance default Channel
-            IEnumerable<Channel>? filteredChannels = null;
-            GameVersion? filteredVersion = null;
-            var filteredType = "LATEST";
-
-            if (channelIds != null && channelIds.Length >= 0)
-            {
-                filteredChannels = context.Channels.AsNoTracking().Where(c => channelIds.Contains(c.Name));
-            }
-            if (gameVersion != null)
-            {
-                filteredVersion = context.GameVersions.AsNoTracking().Where(g => g.Name == gameVersion).FirstOrDefault();
-            }
-            if (filterType != null)
-            {
-                filteredType = filterType.ToUpperInvariant(); // To remove case-sensitivity
-            }
-
-            // Construct our list of serialized mods here.
-            log.Debug("Filtering and serializing mods by existing plugins...");
-
-            // Grab our initial set of mods, filtered by a channel and game version if provided.
-            var mods = CreateModQuery()
-                .AsNoTracking();
-
-            if (filteredChannels != null)
-            {
-                mods = mods.Where(m => filteredChannels.Contains(m.Channel));
-            }
-            if (filteredVersion != null)
-            {
-                mods = mods.Where(m => m.SupportedVersions.Contains(filteredVersion));
-            }
-
-            // Because EF (or PostgreSQL or both) does not like advanced LINQ expressions (like GroupBy),
-            // we convert to an enumerable and do the calculations on the client.
-            var filteredMods = mods.AsEnumerable();
-
-            // Filter these mods based on the query param we've retrieved (or default behavior)
-            switch (filteredType)
-            {
-                case "ALL":
-                    break; // We already have all of the mods that should be returned by "ALL", no need to do work.
-                case "RECENT":
-                    filteredMods = filteredMods // With "RECENT", we group each mod by their ID, and grab the most recently uploaded version.
-                        .GroupBy(m => m.ReadableID)
-                        .Select(g => g.OrderByDescending(m => m.UploadedAt).First());
-                    break;
-
-                default: // This is "LATEST", but should probably be default behavior, just to be safe.
-                    filteredMods = filteredMods // With "LATEST", we group each mod by their ID, and grab the most up-to-date version.
-                        .GroupBy(m => m.ReadableID)
-                        .Select(g => g.OrderByDescending(m => m.Version).First());
-                    break;
-            }
-
-            // Finally, perform a final permissions and plugins filter on each mod, then serialize these to return to the user.
-            // We force into client evaluation here since SQL wouldn't know how the hell to perform a permissions and plugins check.
-            var serialized = filteredMods
-                .Where(m =>
-                    permissions.CanDo(GetModsActionName, new PermissionContext { User = user, Mod = m }, ref getModsParseState)
-                    && combined.GetSpecificModAdditionalChecks(user, m))
-                .Select(m => SerializedMod.Serialize(m, m.GetLocalizedInfo(GetAcceptLanguageCultures())));
-
-            return Ok(serialized);
-=======
             var queryResult = modService.GetAllMods(user, channelIds, gameVersion, filterType);
 
             return queryResult.Serialize(GetAcceptLanguageCultures());
->>>>>>> 1d5d4080
         }
 
         /// <summary>
@@ -222,55 +132,10 @@
             // Get the user, do not need to capture context
             var user = await proxyAuth.GetUser(Request).ConfigureAwait(false);
 
-<<<<<<< HEAD
-            // iff a given user (or none) is allowed to access any mods. This should almost always be true.
-            if (!permissions.CanDo(GetModsActionName, new PermissionContext { User = user }, ref getModsParseState))
-                return Forbid();
-
-            // Combine plugins
-            log.Debug("Combining plugins...");
-            var combined = plugin.Instance;
-
-            var filteredRange = range != null ? new VersionRange(range) : null;
-
-            // Grab the list of mods that match our ID.
-            var mods = CreateModQuery()
-                .AsNoTracking()
-                .Where(m => m.ReadableID == id);
-
-            // If the user wants a specific version range, filter by that.
-            if (filteredRange != null)
-            {
-                mods = mods.Where(m => filteredRange.Matches(m.Version));
-            }
-
-            // Grab the latest version in our list
-            var mod = mods
-                .OrderByDescending(m => m.Version)
-                .FirstOrDefault();
-
-            if (mod == null)
-            {
-                return NotFound();
-            }
-
-            // Forbid if a permissions check or plugins check prevents the user from accessing this mod.
-            if (!permissions.CanDo(GetModsActionName, new PermissionContext { User = user, Mod = mod }, ref getModsParseState)
-                || !combined.GetSpecificModAdditionalChecks(user, mod))
-            {
-                return Forbid();
-            }
-
-            var localizedModInfo = mod.GetLocalizedInfo(GetAcceptLanguageCultures());
-
-            var serializedMod = SerializedMod.Serialize(mod, localizedModInfo);
-            return Ok(serializedMod);
-=======
             VersionRange? filteredRange = range != null ? new VersionRange(range) : null;
             var queryResult = modService.GetMod(user, id, filteredRange);
 
             return queryResult.Serialize(GetAcceptLanguageCultures());
->>>>>>> 1d5d4080
         }
 
         /// <summary>
@@ -290,37 +155,9 @@
             // Get the user, do not need to capture context
             var user = await proxyAuth.GetUser(Request).ConfigureAwait(false);
 
-<<<<<<< HEAD
-            // iff a given user (or none) is allowed to access any mods. This should almost always be true.
-            if (!permissions.CanDo(GetModsActionName, new PermissionContext { User = user }, ref getModsParseState))
-                return Forbid();
-
-            // Combine plugins
-            log.Debug("Combining plugins...");
-            var combined = plugin.Instance;
-
-            // Grab the list of mods that match our ID.
-            var mod = CreateModQuery()
-                .AsNoTracking()
-                .Where(m => m.ReadableID == id)
-                .OrderByDescending(m => m.Version)
-                .FirstOrDefault();
-
-            if (mod == null)
-            {
-                return NotFound();
-            }
-
-            // Forbid if a permissions check or plugins check prevents the user from accessing this mod.
-            return !permissions.CanDo(GetModsActionName, new PermissionContext { User = user, Mod = mod }, ref getModsParseState)
-                || !combined.GetSpecificModAdditionalChecks(user, mod)
-                ? Forbid()
-                : (ActionResult<SerializedMod>)Ok(SerializedMod.Serialize(mod, mod.GetLocalizedInfo(GetAcceptLanguageCultures())));
-=======
             var queryResult = modService.GetMod(user, id);
             
             return queryResult.Serialize(GetAcceptLanguageCultures());
->>>>>>> 1d5d4080
         }
 
         /// <summary>
@@ -350,51 +187,7 @@
 
             var queryResult = await modService.MoveMod(user, channelId, identifier).ConfigureAwait(false);
 
-<<<<<<< HEAD
-            // Get the database mod that represents the ModIdentifier.
-            var databaseMod = CreateModQuery()
-                .Where(x => x.ReadableID == identifier.ID
-                    && x.Version == targetVersion)
-                .FirstOrDefault();
-
-            if (databaseMod == null) // The POSTed mod was successfully deserialzed, but no Mod exists in the database.
-            {
-                return NotFound("POSTed Mod does not exist.");
-            }
-
-            // Grab our origin and destination channels.
-            var origin = databaseMod.Channel;
-            var destination = context.Channels.Where(x => x.Name == channelId).FirstOrDefault();
-
-            if (destination is null) // The channelId from our Route does not point to an existing Channel. Okay, we just return 404.
-            {
-                return NotFound($"No channel exists with the name \"{channelId}\".");
-            }
-
-            // Forbid iff a given user (or none) is allowed to move the mod.
-            if (!permissions.CanDo(MoveModActionName, new PermissionContext { User = user, Mod = databaseMod, SourceChannel = origin, DestinationChannel = destination }, ref moveModsParseState))
-                return Forbid();
-
-            // Combine plugins and check if the user can still move the mod.
-            log.Debug("Combining plugins...");
-            var combined = plugin.Instance;
-
-            // Forbid iff a given user (or none) is allowed to move the mod.
-            if (!combined.GetMoveModAdditionalChecks(user, databaseMod, new ReadOnlyChannel(origin), new ReadOnlyChannel(destination)))
-                return Forbid();
-
-            // All of our needed information is non-null, and we have permission to perform the move.
-            databaseMod.Channel = destination;
-
-            // If any plugins want to modify the object further after the move operation, they can do so here.
-            combined.ModifyAfterModMove(in databaseMod);
-
-            _ = await context.SaveChangesAsync().ConfigureAwait(false);
-
-            return Ok(SerializedMod.Serialize(databaseMod, databaseMod.GetLocalizedInfo(GetAcceptLanguageCultures())));
-=======
-            return queryResult.Serialize(GetAcceptLanguageCultures());
->>>>>>> 1d5d4080
+            return queryResult.Serialize(GetAcceptLanguageCultures());
         }
 
         // This code was generously provided by the following StackOverflow user, with some slight tweaks.
