{
	"Serilog": {
		"Using": [
			"Serilog.Sinks.File",
			"Serilog.Sinks.Async",
			"Serilog.Formatting.Compact"
		],
		"MinimumLevel": {
			"Default": "Debug",
			"Override": {
				"Microsoft": "Information",
				"System": "Information"
			}
		},
		"WriteTo": [
			{ "Name": "None" }
		],
		"Properties": {
			"Application": "Hive"
		}
	},
<<<<<<< HEAD
	"AllowedHosts": "*",
	"UseRateLimiting": false,
	"ClientRateLimiting": {
		"EnableEndpointRateLimiting": true,
		"StackBlockedRequests": false,
		"ClientIdHeader": "User-Agent",
		"HttpStatusCode": 429,
		"EndpointWhitelist": [],
		"ClientWhitelist": [],
		"GeneralRules": []
	},
	"ClientRateLimitPolicies": {
		"ClientRules": []
	},
	"IpRateLimiting": {
		"EnableEndpointRateLimiting": true,
		"StackBlockedRequests": false,
		"RealIpHeader": "X-Real-IP",
		"ClientIdHeader": "User-Agent",
		"HttpStatusCode": 429,
		"IpWhitelist": [
			"127.0.0.1"
		],
		"EndpointWhitelist": [],
		"ClientWhitelist": [],
		"GeneralRules": []
	},
	"IpRateLimitPolicies": {
		"IpRules": []
	}
=======
	"vaulthBaseUri": "https://localhost",
	"vaulthTimeoutMs": 1000,
	"RuleSubfolder": "Rules"
>>>>>>> 892ef322
}<|MERGE_RESOLUTION|>--- conflicted
+++ resolved
@@ -1,10 +1,5 @@
 {
 	"Serilog": {
-		"Using": [
-			"Serilog.Sinks.File",
-			"Serilog.Sinks.Async",
-			"Serilog.Formatting.Compact"
-		],
 		"MinimumLevel": {
 			"Default": "Debug",
 			"Override": {
@@ -12,14 +7,11 @@
 				"System": "Information"
 			}
 		},
-		"WriteTo": [
-			{ "Name": "None" }
-		],
-		"Properties": {
-			"Application": "Hive"
-		}
+		"WriteTo": [ { "Name": "None" } ]
 	},
-<<<<<<< HEAD
+	"vaulthBaseUri": "https://localhost",
+	"vaulthTimeoutMs": 1000,
+	"RuleSubfolder": "Rules",
 	"AllowedHosts": "*",
 	"UseRateLimiting": false,
 	"ClientRateLimiting": {
@@ -46,13 +38,5 @@
 		"EndpointWhitelist": [],
 		"ClientWhitelist": [],
 		"GeneralRules": []
-	},
-	"IpRateLimitPolicies": {
-		"IpRules": []
 	}
-=======
-	"vaulthBaseUri": "https://localhost",
-	"vaulthTimeoutMs": 1000,
-	"RuleSubfolder": "Rules"
->>>>>>> 892ef322
 }