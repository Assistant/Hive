using System;
using System.Collections.Generic;
using System.Diagnostics.CodeAnalysis;
using System.Linq;
using System.Security.Cryptography;
using System.Text.Json;
using System.Threading.Tasks;
using Hive.Controllers;
using Hive.Converters;
using Hive.Models;
using Hive.Permissions;
using Hive.Plugins;
using Hive.Services;
using Microsoft.AspNetCore.Authorization;
using Microsoft.AspNetCore.Builder;
using Microsoft.AspNetCore.Hosting;
using Microsoft.AspNetCore.HttpsPolicy;
using Microsoft.AspNetCore.Mvc;
using Microsoft.EntityFrameworkCore;
using Microsoft.Extensions.Configuration;
using Microsoft.Extensions.DependencyInjection;
using Microsoft.Extensions.DependencyInjection.Extensions;
using Microsoft.Extensions.Hosting;
using Microsoft.Extensions.Logging;
using Microsoft.Extensions.Options;
using NodaTime;
using Serilog;

namespace Hive
{
    public class Startup
    {
        public Startup(IConfiguration configuration)
        {
            Configuration = configuration;
        }

        public IConfiguration Configuration { get; }

        // This method gets called by the runtime. Use this method to add services to the container.
        public void ConfigureServices(IServiceCollection services)
        {
            services
                .AddSingleton<IClock>(SystemClock.Instance)
                .AddTransient<IRuleProvider, ConfigRuleProvider>()
                .AddTransient<Permissions.Logging.ILogger, Logging.PermissionsProxy>()
                .AddSingleton(sp =>
                    new PermissionsManager<PermissionContext>(sp.GetRequiredService<IRuleProvider>(), sp.GetService<Permissions.Logging.ILogger>(), "."))
<<<<<<< HEAD
                .AddSingleton<IChannelsControllerPlugin, HiveChannelsControllerPlugin>()
                .AddSingleton<IUploadPlugin, HiveDefaultUploadPlugin>()
                .AddSingleton<IGameVersionsPlugin, HiveGameVersionsControllerPlugin>()
=======
                .AddSingleton<IChannelsControllerPlugin>(sp => new HiveChannelsControllerPlugin())
                .AddSingleton<IGameVersionsPlugin>(sp => new HiveGameVersionsControllerPlugin())
                .AddSingleton<IModsPlugin>(sp => new HiveModsControllerPlugin())
                .AddSingleton<IResolveDependenciesPlugin>(sp => new HiveResolveDependenciesControllerPlugin())
>>>>>>> 4aeb8f39
                //.AddSingleton<IProxyAuthenticationService>(sp => new VaulthAuthenticationService(sp.GetService<Serilog.ILogger>(), sp.GetService<IConfiguration>()));
                .AddSingleton<IProxyAuthenticationService, MockAuthenticationService>();

            services
                .AddSingleton<SymmetricAlgorithm>(sp => Rijndael.Create()); // TODO: pick an algo

            services.AddDbContext<HiveContext>(options =>
                options.UseNpgsql(Configuration.GetConnectionString("Default"),
                    o => o.UseNodaTime().SetPostgresVersion(12, 0)));

            services.AddAggregates();

            services.AddControllers();
        }

        // This method gets called by the runtime. Use this method to configure the HTTP request pipeline.
        [SuppressMessage("Performance", "CA1822:Mark members as static", Justification = "Configure is required for Startup.")]
        public void Configure(IApplicationBuilder app, IWebHostEnvironment env)
        {
            if (env.IsDevelopment())
            {
                app.UseDeveloperExceptionPage();
            }

            app.UseExceptionHandlingMiddleware();

            app.UseSerilogRequestLogging(options =>
            {
            });

            app.UseHttpsRedirection();

            app.UseRouting();

            app.UseAuthorization();

            // See: https://developer.okta.com/blog/2019/04/16/graphql-api-with-aspnetcore
            // For adding GraphQL support in a reasonable way

            app.UseEndpoints(endpoints =>
            {
                endpoints.MapControllers();
            });
        }
    }
}<|MERGE_RESOLUTION|>--- conflicted
+++ resolved
@@ -46,16 +46,11 @@
                 .AddTransient<Permissions.Logging.ILogger, Logging.PermissionsProxy>()
                 .AddSingleton(sp =>
                     new PermissionsManager<PermissionContext>(sp.GetRequiredService<IRuleProvider>(), sp.GetService<Permissions.Logging.ILogger>(), "."))
-<<<<<<< HEAD
                 .AddSingleton<IChannelsControllerPlugin, HiveChannelsControllerPlugin>()
+                .AddSingleton<IGameVersionsPlugin, HiveGameVersionsControllerPlugin>()
+                .AddSingleton<IModsPlugin, HiveModsControllerPlugin>()
+                .AddSingleton<IResolveDependenciesPlugin, HiveResolveDependenciesControllerPlugin>()
                 .AddSingleton<IUploadPlugin, HiveDefaultUploadPlugin>()
-                .AddSingleton<IGameVersionsPlugin, HiveGameVersionsControllerPlugin>()
-=======
-                .AddSingleton<IChannelsControllerPlugin>(sp => new HiveChannelsControllerPlugin())
-                .AddSingleton<IGameVersionsPlugin>(sp => new HiveGameVersionsControllerPlugin())
-                .AddSingleton<IModsPlugin>(sp => new HiveModsControllerPlugin())
-                .AddSingleton<IResolveDependenciesPlugin>(sp => new HiveResolveDependenciesControllerPlugin())
->>>>>>> 4aeb8f39
                 //.AddSingleton<IProxyAuthenticationService>(sp => new VaulthAuthenticationService(sp.GetService<Serilog.ILogger>(), sp.GetService<IConfiguration>()));
                 .AddSingleton<IProxyAuthenticationService, MockAuthenticationService>();
 
