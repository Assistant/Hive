--- conflicted
+++ resolved
@@ -40,13 +40,9 @@
         public void ConfigureServices(IServiceCollection services)
         {
             _ = services
-<<<<<<< HEAD
+                .AddSingleton<IClock>(SystemClock.Instance)
                 .AddTransient<IRuleProvider>(sp =>
                     new ConfigRuleProvider(sp.GetRequiredService<ILogger>(), ".", Configuration.GetValue<string>("RuleSubfolder")))
-=======
-                .AddSingleton<IClock>(SystemClock.Instance)
-                .AddTransient<IRuleProvider, ConfigRuleProvider>()
->>>>>>> b5abd0e7
                 .AddTransient<Permissions.Logging.ILogger, Logging.PermissionsProxy>()
                 .AddSingleton(sp =>
                     new PermissionsManager<PermissionContext>(sp.GetRequiredService<IRuleProvider>(), sp.GetService<Permissions.Logging.ILogger>(), "."))
