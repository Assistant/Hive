using System;
using System.Collections.Generic;
using System.Linq;
using System.Text.Json;
using System.Threading.Tasks;
<<<<<<< HEAD
using Hive.Controllers;
using Hive.Models;
using Hive.Permissions;
using Hive.Plugin;
using Hive.Services;
using Microsoft.AspNetCore.Authorization;
=======
using Hive.Converters;
using Hive.Models;
using Hive.Permissions;
>>>>>>> d68bc0e6
using Microsoft.AspNetCore.Builder;
using Microsoft.AspNetCore.Hosting;
using Microsoft.AspNetCore.HttpsPolicy;
using Microsoft.AspNetCore.Mvc;
using Microsoft.EntityFrameworkCore;
using Microsoft.Extensions.Configuration;
using Microsoft.Extensions.DependencyInjection;
using Microsoft.Extensions.Hosting;
using Microsoft.Extensions.Logging;
<<<<<<< HEAD
using Microsoft.Extensions.Options;
=======
>>>>>>> d68bc0e6
using Serilog;

namespace Hive
{
    public class Startup
    {
        public Startup(IConfiguration configuration)
        {
            Configuration = configuration;
        }

        public IConfiguration Configuration { get; }

        // This method gets called by the runtime. Use this method to add services to the container.
        public void ConfigureServices(IServiceCollection services)
        {
            services
                .AddTransient<IRuleProvider, ConfigRuleProvider>()
                .AddTransient<Permissions.Logging.ILogger, Logging.PermissionsProxy>()
                .AddSingleton(sp =>
<<<<<<< HEAD
                    new PermissionsManager<PermissionContext>(sp.GetService<IRuleProvider>(), sp.GetService<Permissions.Logging.ILogger>(), "."))
                .AddSingleton(sp => new PermissionsService(sp.GetService<PermissionsManager<PermissionContext>>()))
                .AddSingleton(sp => new ChannelsControllerPlugin())
                .AddSingleton<IAggregate<ChannelsControllerPlugin>>(sp => new Aggregation<ChannelsControllerPlugin>(sp.GetService<ChannelsControllerPlugin>()))
                //.AddSingleton<IProxyAuthenticationService>(sp => new VaulthAuthenticationService(sp.GetService<Serilog.ILogger>(), sp.GetService<IConfiguration>()));
                .AddSingleton<IProxyAuthenticationService>(Span => new MockAuthenticationService());

            services.AddDbContext<HiveContext>(options =>
                options.UseNpgsql(Configuration.GetConnectionString("Default"),
=======
                    new PermissionsManager<PermissionContext>(sp.GetRequiredService<IRuleProvider>(), sp.GetService<Permissions.Logging.ILogger>(), "."));

            services.AddDbContext<ModsContext>(options =>
                options.UseNpgsql(Configuration.GetConnectionString("Default"), 
>>>>>>> d68bc0e6
                    o => o.UseNodaTime().SetPostgresVersion(12, 0)));

            services.AddControllers();
            services.AddAuthentication(a =>
            {
                a.AddScheme<MockAuthenticationHandler>("Bearer", "MockAuth");
                a.DefaultScheme = "Bearer";
            });
        }

        // This method gets called by the runtime. Use this method to configure the HTTP request pipeline.
        public void Configure(IApplicationBuilder app, IWebHostEnvironment env)
        {
            if (env.IsDevelopment())
            {
                app.UseDeveloperExceptionPage();
            }

<<<<<<< HEAD
            app.UseExceptionHandlingMiddleware();

            app.UseSerilogRequestLogging(options =>
            {
=======
            app.UseSerilogRequestLogging(options =>
            {

>>>>>>> d68bc0e6
            });

            app.UseHttpsRedirection();

            app.UseRouting();

            app.UseAuthorization();

            // See: https://developer.okta.com/blog/2019/04/16/graphql-api-with-aspnetcore
            // For adding GraphQL support in a reasonable way

            app.UseEndpoints(endpoints =>
            {
                endpoints.MapControllers();
            });
        }
    }
}<|MERGE_RESOLUTION|>--- conflicted
+++ resolved
@@ -3,18 +3,12 @@
 using System.Linq;
 using System.Text.Json;
 using System.Threading.Tasks;
-<<<<<<< HEAD
 using Hive.Controllers;
 using Hive.Models;
 using Hive.Permissions;
 using Hive.Plugin;
 using Hive.Services;
 using Microsoft.AspNetCore.Authorization;
-=======
-using Hive.Converters;
-using Hive.Models;
-using Hive.Permissions;
->>>>>>> d68bc0e6
 using Microsoft.AspNetCore.Builder;
 using Microsoft.AspNetCore.Hosting;
 using Microsoft.AspNetCore.HttpsPolicy;
@@ -24,10 +18,7 @@
 using Microsoft.Extensions.DependencyInjection;
 using Microsoft.Extensions.Hosting;
 using Microsoft.Extensions.Logging;
-<<<<<<< HEAD
 using Microsoft.Extensions.Options;
-=======
->>>>>>> d68bc0e6
 using Serilog;
 
 namespace Hive
@@ -48,8 +39,7 @@
                 .AddTransient<IRuleProvider, ConfigRuleProvider>()
                 .AddTransient<Permissions.Logging.ILogger, Logging.PermissionsProxy>()
                 .AddSingleton(sp =>
-<<<<<<< HEAD
-                    new PermissionsManager<PermissionContext>(sp.GetService<IRuleProvider>(), sp.GetService<Permissions.Logging.ILogger>(), "."))
+                    new PermissionsManager<PermissionContext>(sp.GetRequiredService<IRuleProvider>(), sp.GetService<Permissions.Logging.ILogger>(), "."))
                 .AddSingleton(sp => new PermissionsService(sp.GetService<PermissionsManager<PermissionContext>>()))
                 .AddSingleton(sp => new ChannelsControllerPlugin())
                 .AddSingleton<IAggregate<ChannelsControllerPlugin>>(sp => new Aggregation<ChannelsControllerPlugin>(sp.GetService<ChannelsControllerPlugin>()))
@@ -58,12 +48,6 @@
 
             services.AddDbContext<HiveContext>(options =>
                 options.UseNpgsql(Configuration.GetConnectionString("Default"),
-=======
-                    new PermissionsManager<PermissionContext>(sp.GetRequiredService<IRuleProvider>(), sp.GetService<Permissions.Logging.ILogger>(), "."));
-
-            services.AddDbContext<ModsContext>(options =>
-                options.UseNpgsql(Configuration.GetConnectionString("Default"), 
->>>>>>> d68bc0e6
                     o => o.UseNodaTime().SetPostgresVersion(12, 0)));
 
             services.AddControllers();
@@ -82,16 +66,10 @@
                 app.UseDeveloperExceptionPage();
             }
 
-<<<<<<< HEAD
             app.UseExceptionHandlingMiddleware();
 
             app.UseSerilogRequestLogging(options =>
             {
-=======
-            app.UseSerilogRequestLogging(options =>
-            {
-
->>>>>>> d68bc0e6
             });
 
             app.UseHttpsRedirection();
