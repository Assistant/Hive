--- conflicted
+++ resolved
@@ -1,12 +1,4 @@
-<<<<<<< HEAD
-using System;
-using System.Collections.Generic;
-using System.Linq;
-using System.Text.Json;
-using System.Threading.Tasks;
 using AspNetCoreRateLimit;
-=======
->>>>>>> 306d901b
 using Hive.Controllers;
 using Hive.Graphing;
 using Hive.Models;
@@ -70,8 +62,6 @@
                 .AddHiveQLTypes()
                 .AddHiveGraphQL();
 
-<<<<<<< HEAD
-            _ = services.AddOptions();
             if (Configuration.GetValue<bool>("UseRateLimiting"))
             {
                 _ = services.AddMemoryCache()
@@ -81,11 +71,7 @@
                     .AddSingleton<IRateLimitCounterStore, MemoryCacheRateLimitCounterStore>();
             }
 
-
-            services.AddControllers();
-=======
             _ = services.AddControllers();
->>>>>>> 306d901b
         }
 
         /// <summary>
@@ -95,8 +81,11 @@
         /// <param name="env"></param>
         public void Configure(IApplicationBuilder app, IWebHostEnvironment env)
         {
-            _ = app.UseClientRateLimiting()
-                .UseIpRateLimiting();
+            if (Configuration.GetValue<bool>("UseRateLimiting"))
+            {
+                _ = app.UseClientRateLimiting()
+                    .UseIpRateLimiting();
+            }
 
             if (env.IsDevelopment())
             {
