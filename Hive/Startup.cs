--- conflicted
+++ resolved
@@ -1,13 +1,3 @@
-<<<<<<< HEAD
-=======
-using System;
-using System.Collections.Generic;
-using System.Diagnostics.CodeAnalysis;
-using System.Linq;
-using System.Security.Cryptography;
-using System.Text.Json;
-using System.Threading.Tasks;
->>>>>>> 380c01d7
 using Hive.Controllers;
 using Hive.Graphing;
 using Hive.Models;
@@ -21,12 +11,7 @@
 using Microsoft.Extensions.Configuration;
 using Microsoft.Extensions.DependencyInjection;
 using Microsoft.Extensions.Hosting;
-<<<<<<< HEAD
-=======
-using Microsoft.Extensions.Logging;
-using Microsoft.Extensions.Options;
 using NodaTime;
->>>>>>> 380c01d7
 using Serilog;
 
 namespace Hive
@@ -53,12 +38,8 @@
         /// <param name="services"></param>
         public void ConfigureServices(IServiceCollection services)
         {
-<<<<<<< HEAD
             _ = services
-=======
-            services
                 .AddSingleton<IClock>(SystemClock.Instance)
->>>>>>> 380c01d7
                 .AddTransient<IRuleProvider, ConfigRuleProvider>()
                 .AddTransient<Permissions.Logging.ILogger, Logging.PermissionsProxy>()
                 .AddSingleton(sp =>
@@ -71,14 +52,9 @@
                 //.AddSingleton<IProxyAuthenticationService>(sp => new VaulthAuthenticationService(sp.GetService<Serilog.ILogger>(), sp.GetService<IConfiguration>()));
                 .AddSingleton<IProxyAuthenticationService, MockAuthenticationService>();
 
-<<<<<<< HEAD
-            _ = services.AddDbContext<HiveContext>(options =>
-=======
             services
                 .AddSingleton<SymmetricAlgorithm>(sp => Rijndael.Create()); // TODO: pick an algo
-
-            services.AddDbContext<HiveContext>(options =>
->>>>>>> 380c01d7
+            _ = services.AddDbContext<HiveContext>(options =>
                 options.UseNpgsql(Configuration.GetConnectionString("Default"),
                     o => o.UseNodaTime().SetPostgresVersion(12, 0)));
 
@@ -93,16 +69,11 @@
             _ = services.AddControllers();
         }
 
-<<<<<<< HEAD
         /// <summary>
         /// This method gets called by the runtime. Use this method to configure the HTTP request pipeline.
         /// </summary>
         /// <param name="app"></param>
         /// <param name="env"></param>
-=======
-        // This method gets called by the runtime. Use this method to configure the HTTP request pipeline.
-        [SuppressMessage("Performance", "CA1822:Mark members as static", Justification = "Configure is required for Startup.")]
->>>>>>> 380c01d7
         public void Configure(IApplicationBuilder app, IWebHostEnvironment env)
         {
             if (env.IsDevelopment())
