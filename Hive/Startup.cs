--- conflicted
+++ resolved
@@ -69,7 +69,6 @@
                 .AddHiveQLTypes()
                 .AddHiveGraphQL();
 
-<<<<<<< HEAD
             if (Configuration.GetValue<bool>("UseRateLimiting"))
             {
                 // AspNetCoreRateLimit requires this.
@@ -87,8 +86,6 @@
                     .AddSingleton<IRateLimitConfiguration, RateLimitConfiguration>();
             }
 
-=======
->>>>>>> 6c22cae6
             _ = services.AddAuthentication(a =>
             {
                 a.AddScheme<MockAuthenticationHandler>("Bearer", "MockAuth");
