--- conflicted
+++ resolved
@@ -4,18 +4,12 @@
 using System.Text.Json;
 using System.Threading.Tasks;
 using Hive.Controllers;
-<<<<<<< HEAD
-using Hive.Models;
-using Hive.Permissions;
-using Hive.Plugin;
-using Hive.Services;
-using Microsoft.AspNetCore.Authorization;
-=======
 using Hive.Converters;
 using Hive.Models;
 using Hive.Permissions;
 using Hive.Plugins;
->>>>>>> a7c82e6d
+using Hive.Services;
+using Microsoft.AspNetCore.Authorization;
 using Microsoft.AspNetCore.Builder;
 using Microsoft.AspNetCore.Hosting;
 using Microsoft.AspNetCore.HttpsPolicy;
@@ -49,7 +43,6 @@
                 .AddSingleton(sp =>
                     new PermissionsManager<PermissionContext>(sp.GetRequiredService<IRuleProvider>(), sp.GetService<Permissions.Logging.ILogger>(), "."))
                 .AddSingleton<IChannelsControllerPlugin>(sp => new HiveChannelsControllerPlugin())
-                .AddSingleton<IAggregate<IChannelsControllerPlugin>>(sp => new Aggregation<IChannelsControllerPlugin>(sp.GetRequiredService<IChannelsControllerPlugin>()))
                 //.AddSingleton<IProxyAuthenticationService>(sp => new VaulthAuthenticationService(sp.GetService<Serilog.ILogger>(), sp.GetService<IConfiguration>()));
                 .AddSingleton<IProxyAuthenticationService>(Span => new MockAuthenticationService());
 
@@ -59,69 +52,12 @@
 
             services.AddAggregates();
 
-            services.AddSingleton<IWeatherExtensions, WeatherThingImpl1>();
-            services.AddSingleton<IWeatherExtensions, WeatherThingImpl2>();
-
             services.AddControllers();
             services.AddAuthentication(a =>
             {
                 a.AddScheme<MockAuthenticationHandler>("Bearer", "MockAuth");
                 a.DefaultScheme = "Bearer";
             });
-        }
-
-        private class WeatherThingImpl1 : IWeatherExtensions
-        {
-            public void DoThing()
-            {
-            }
-
-            public int GetThing1([TakesReturnValue] int a)
-            {
-                return a + 1;
-            }
-
-            public int GetThing2([TakesReturnValue] int a, in int b)
-            {
-                return a + b;
-            }
-
-            public int GetThing3(int a, [ReturnLast] out int b)
-            {
-                return b = a;
-            }
-
-            public int GetThing5(int a)
-            {
-                return a + 1;
-            }
-        }
-
-        private class WeatherThingImpl2 : IWeatherExtensions
-        {
-            public void DoThing()
-            {
-            }
-
-            public int GetThing1([TakesReturnValue] int a)
-            {
-                return a + 2;
-            }
-
-            public int GetThing2([TakesReturnValue] int a, in int b)
-            {
-                return a + b;
-            }
-
-            public int GetThing3(int a, [ReturnLast] out int b)
-            {
-                return b = a + 2;
-            }
-
-            public int GetThing5(int a)
-            {
-                return a + 2;
-            }
         }
 
         // This method gets called by the runtime. Use this method to configure the HTTP request pipeline.
