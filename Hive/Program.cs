using System;
using System.Collections.Generic;
using System.Diagnostics;
using System.Linq;
using System.Text.Json;
using System.Threading.Tasks;
using Hive.Models;
using Microsoft.AspNetCore.Hosting;
using Microsoft.Extensions.Configuration;
using Microsoft.Extensions.DependencyInjection;
using Microsoft.Extensions.Hosting;
using Microsoft.Extensions.Logging;
using NodaTime;
using Serilog;
using Serilog.Configuration;
using Serilog.Exceptions;
using Serilog.Exceptions.Core;
using Serilog.Exceptions.EntityFrameworkCore.Destructurers;
<<<<<<< HEAD
=======
using Hive.Versioning;
using Version = Hive.Versioning.Version;
>>>>>>> d68bc0e6

namespace Hive
{
    public static class Program
    {
        public static void Main(string[] args)
        {
            var host = CreateHostBuilder(args).Build();

            using (var scope = host.Services.CreateScope())
            {
                var services = scope.ServiceProvider;
                var log = services.GetRequiredService<Serilog.ILogger>();
                try
                {
                    log.Debug("Configuring database");

<<<<<<< HEAD
                    var context = services.GetRequiredService<HiveContext>();

=======
                    var context = services.GetRequiredService<ModsContext>();
>>>>>>> d68bc0e6
                    context.Database.EnsureCreated();

                    log.Debug("Database prepared");

                    DemoData(log, context, services);
                }
                catch (Exception e)
                {
                    log.Fatal(e, "An error ocurred while setting up the database");
                    Environment.Exit(1);
                    return;
                }
            }
<<<<<<< HEAD

=======
                
>>>>>>> d68bc0e6
            host.Run();
        }

        public static IHostBuilder CreateHostBuilder(string[] args) =>
            Host.CreateDefaultBuilder(args)
                .UseSerilog((host, services, logger) => logger
                    .ReadFrom.Configuration(host.Configuration)
                    .Destructure.LibraryTypes()
                    .Enrich.FromLogContext()
                    .Enrich.WithDemystifiedStackTraces()
                    .Enrich.WithExceptionDetails(new DestructuringOptionsBuilder()
                        .WithDefaultDestructurers()
                        .WithDestructurers(new[] { new DbUpdateExceptionDestructurer() }))
                    .WriteTo.Console())
                .ConfigureWebHostDefaults(webBuilder =>
                {
                    webBuilder.UseStartup<Startup>();
                });

        private static LoggerConfiguration LibraryTypes(this LoggerDestructuringConfiguration conf)
<<<<<<< HEAD
            => conf.AsScalar<SemVer.Version>()
            .Destructure.AsScalar<SemVer.Range>();

        [Conditional("DEBUG")]
        private static void DemoData(Serilog.ILogger log, HiveContext context, IServiceProvider services)
=======
            => conf.AsScalar<Version>()
            .Destructure.AsScalar<VersionRange>();

        [Conditional("DEBUG")]
        private static void DemoData(Serilog.ILogger log, ModsContext context, IServiceProvider services)
>>>>>>> d68bc0e6
        {
            if (context.Mods.Any()) return;

            log.Debug("Adding dummy data");

            using (var transaction = context.Database.BeginTransaction())
            {
                var emptyObject = JsonDocument.Parse("{}").RootElement.Clone();

                var channel = new Channel { Name = "default", AdditionalData = emptyObject };
                context.Channels.Add(channel);

                var gameVersion = new GameVersion { Name = "1.0.0", AdditionalData = emptyObject, CreationTime = SystemClock.Instance.GetCurrentInstant() };
                context.GameVersions.Add(gameVersion);

                var mod = new Mod
                {
                    ID = "test-mod",
<<<<<<< HEAD
                    Version = new SemVer.Version("0.1.0"),
=======
                    Version = new Version("0.1.0"),
>>>>>>> d68bc0e6
                    UploadedAt = SystemClock.Instance.GetCurrentInstant(),
                    Uploader = new User { DumbId = "me" },
                    Channel = channel,
                    AdditionalData = emptyObject,
                    DownloadLink = new Uri("file:///"),
                };
                var loc = new LocalizedModInfo
                {
                    Language = new System.Globalization.CultureInfo("en-US"),
                    Name = "Test Mod",
                    Description = "A mod in the DB for testing",
                    OwningMod = mod
                };

<<<<<<< HEAD
                var mr = new ModReference("dep-id", new SemVer.Range("^1.0.0"));
=======
                var mr = new ModReference("dep-id", new VersionRange("^1.0.0"));
>>>>>>> d68bc0e6

                mod.Dependencies.Add(mr);
                mod.AddGameVersion(gameVersion);

                context.ModLocalizations.Add(loc);
                context.Mods.Add(mod);
                context.SaveChanges();

                transaction.Commit();
            }

            log.Debug("Dummy data added");
        }
    }
}<|MERGE_RESOLUTION|>--- conflicted
+++ resolved
@@ -16,11 +16,8 @@
 using Serilog.Exceptions;
 using Serilog.Exceptions.Core;
 using Serilog.Exceptions.EntityFrameworkCore.Destructurers;
-<<<<<<< HEAD
-=======
 using Hive.Versioning;
 using Version = Hive.Versioning.Version;
->>>>>>> d68bc0e6
 
 namespace Hive
 {
@@ -38,12 +35,8 @@
                 {
                     log.Debug("Configuring database");
 
-<<<<<<< HEAD
                     var context = services.GetRequiredService<HiveContext>();
 
-=======
-                    var context = services.GetRequiredService<ModsContext>();
->>>>>>> d68bc0e6
                     context.Database.EnsureCreated();
 
                     log.Debug("Database prepared");
@@ -57,11 +50,7 @@
                     return;
                 }
             }
-<<<<<<< HEAD
 
-=======
-                
->>>>>>> d68bc0e6
             host.Run();
         }
 
@@ -82,19 +71,11 @@
                 });
 
         private static LoggerConfiguration LibraryTypes(this LoggerDestructuringConfiguration conf)
-<<<<<<< HEAD
-            => conf.AsScalar<SemVer.Version>()
-            .Destructure.AsScalar<SemVer.Range>();
-
-        [Conditional("DEBUG")]
-        private static void DemoData(Serilog.ILogger log, HiveContext context, IServiceProvider services)
-=======
             => conf.AsScalar<Version>()
             .Destructure.AsScalar<VersionRange>();
 
         [Conditional("DEBUG")]
-        private static void DemoData(Serilog.ILogger log, ModsContext context, IServiceProvider services)
->>>>>>> d68bc0e6
+        private static void DemoData(Serilog.ILogger log, HiveContext context, IServiceProvider services)
         {
             if (context.Mods.Any()) return;
 
@@ -113,11 +94,7 @@
                 var mod = new Mod
                 {
                     ID = "test-mod",
-<<<<<<< HEAD
-                    Version = new SemVer.Version("0.1.0"),
-=======
                     Version = new Version("0.1.0"),
->>>>>>> d68bc0e6
                     UploadedAt = SystemClock.Instance.GetCurrentInstant(),
                     Uploader = new User { DumbId = "me" },
                     Channel = channel,
@@ -132,11 +109,7 @@
                     OwningMod = mod
                 };
 
-<<<<<<< HEAD
-                var mr = new ModReference("dep-id", new SemVer.Range("^1.0.0"));
-=======
                 var mr = new ModReference("dep-id", new VersionRange("^1.0.0"));
->>>>>>> d68bc0e6
 
                 mod.Dependencies.Add(mr);
                 mod.AddGameVersion(gameVersion);
