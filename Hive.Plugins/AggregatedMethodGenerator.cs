--- conflicted
+++ resolved
@@ -15,43 +15,10 @@
 
         public static Delegate Generate(Type iface, MethodInfo toAggregate, Type delegateType)
         {
-<<<<<<< HEAD
-            var stopIfReturnsAttr = toAggregate.GetCustomAttribute<StopIfReturnsAttribute>();
-            var stopIfReturnsNullAttr = toAggregate.GetCustomAttribute<StopIfReturnsNullAttribute>();
-            var stopIfReturnsEmptyAttr = toAggregate.GetCustomAttribute<StopIfReturnsEmptyAttribute>();
-            var returnLastAttribute = toAggregate.GetCustomAttribute<ReturnLastAttribute>();
-
-            if (stopIfReturnsAttr != null && stopIfReturnsNullAttr != null)
-                throw new InvalidOperationException(SR.Generator_MethodMayHaveOneOf.Format(toAggregate, nameof(StopIfReturnsAttribute), nameof(StopIfReturnsNullAttribute)));
-
-            // I think StopIfReturnsNull and StopIfReturnsEmpty can go along nicely, so I wont be throwing an exception if both exist.
-
-            if (stopIfReturnsAttr != null && stopIfReturnsEmptyAttr != null)
-                throw new InvalidOperationException(SR.Generator_MethodMayHaveOneOf.Format(toAggregate, nameof(StopIfReturnsAttribute), nameof(StopIfReturnsEmptyAttribute)));
-
-            if (stopIfReturnsAttr != null && !CheckAttribute(toAggregate.ReturnParameter, stopIfReturnsAttr, true))
-                throw new InvalidOperationException(SR.Generator_MethodMustReturnBoolToUse.Format(toAggregate, nameof(StopIfReturnsAttribute)));
-
-            if (stopIfReturnsNullAttr != null && !CheckAttribute(toAggregate.ReturnParameter, stopIfReturnsNullAttr, true))
-                throw new InvalidOperationException(SR.Generator_MethodMustReturnNullableToUse.Format(toAggregate, nameof(StopIfReturnsNullAttribute)));
-
-            if (stopIfReturnsEmptyAttr != null && !CheckAttribute(toAggregate.ReturnParameter, stopIfReturnsEmptyAttr, true))
-                throw new InvalidOperationException(SR.Generator_MethodMustReturnEnumerableToUse.Format(toAggregate, nameof(StopIfReturnsEmptyAttribute)));
-
-=======
->>>>>>> 0c7dec5c
             var targetParameters = toAggregate.GetParameters();
             var parameterAttributes = targetParameters.Select(p => (p, a: p.GetCustomAttributes())).ToArray();
             var returnAttributes = toAggregate.ReturnParameter.GetCustomAttributes().AsEnumerable();
 
-<<<<<<< HEAD
-            if (stopIfReturnsAttr != null) returnAttributes = returnAttributes.Append(stopIfReturnsAttr);
-            if (stopIfReturnsNullAttr != null) returnAttributes = returnAttributes.Append(stopIfReturnsNullAttr);
-            if (stopIfReturnsEmptyAttr != null) returnAttributes = returnAttributes.Append(stopIfReturnsEmptyAttr);
-            if (returnLastAttribute != null) returnAttributes = returnAttributes.Append(returnLastAttribute);
-
-=======
->>>>>>> 0c7dec5c
             ValidateParam(toAggregate.ReturnParameter, returnAttributes, isRetval: true);
             foreach (var (param, attrs) in parameterAttributes)
                 ValidateParam(param, attrs);
