﻿using System;
using System.Collections.Generic;
<<<<<<< HEAD
#if NETSTANDARD2_0
using System.Linq;
using System.Linq.Expressions;
#else
using System.Runtime.CompilerServices;
#endif
=======
using System.Linq;
using System.Runtime.CompilerServices;
using System.Threading.Tasks;
>>>>>>> 8dc9a865

namespace Hive.Utilities
{
    /// <summary>
    /// A collection of helper functions for Hive.
    /// </summary>
    public static class Helpers
    {
        /// <summary>
        /// Interleaves 2 enumerables with each other, starting with <paramref name="first"/> and alternating until
        /// both are out of items.
        /// </summary>
        /// <typeparam name="T">The element type of the enumerable.</typeparam>
        /// <param name="first">The first enumerable.</param>
        /// <param name="second">The second enumerable to be interleaved with <paramref name="first"/></param>
        /// <returns>An enumerable that is the parameters interleaved.</returns>
        public static IEnumerable<T> InterleaveWith<T>(this IEnumerable<T> first, IEnumerable<T> second)
        {
            if (first is null) throw new ArgumentNullException(nameof(first));
            if (second is null) throw new ArgumentNullException(nameof(second));

            var a = first.GetEnumerator();
            var b = second.GetEnumerator();

            while (true)
            {
                bool ba, bb;
                if (ba = a.MoveNext()) yield return a.Current;
                if (bb = b.MoveNext()) yield return b.Current;
                if (!ba && !bb) yield break;
            }
        }

        /// <summary>
        /// Repeats a value <paramref name="val"/> times.
        /// </summary>
        /// <typeparam name="T">The type of the value.</typeparam>
        /// <param name="val">The value to repeat.</param>
        /// <param name="count">The number of times to repeat the value.</param>
        /// <returns>An enumerable that is simply <paramref name="val"/> repeated <paramref name="count"/> times.</returns>
        public static IEnumerable<T> Repeat<T>(T val, int count)
        {
            for (var i = 0; i < count; i++)
                yield return val;
        }

        /// <summary>
        /// Converts a value tuple type to an array of the tuple elements.
        /// </summary>
        /// <typeparam name="T">The type of the tuple.</typeparam>
        /// <param name="tuple">The tuple to convert to an array.</param>
        /// <returns>The values in the tuple in an array.</returns>
#if !NETSTANDARD2_0
        public static object?[] ToArray<T>(this ref T tuple) where T : struct, ITuple
        {
            var array = new object?[tuple.Length];
            for (var i = 0; i < tuple.Length; i++)
            {
                array[i] = tuple[i];
            }
            return array;
        }
<<<<<<< HEAD
#else
        public static object?[] ToArray<T>(this ref T tuple) where T : struct // muust be a variant of ValueTuple
        {
            if (typeof(T) == typeof(ValueTuple))
                return Array.Empty<object?>();

            var typeData = ValueTupleTypeData<T>.Instance;

            if (!typeData.IsValueTuple)
                throw new ArgumentException("This ToArray implementation only operates on ValueTuples");

            using var result = new ArrayBuilder<object?>(8);

            object tupleObj = tuple;

            var lastValueSet = false;
            object? lastValue = null;
            do
            {
                foreach (var getter in typeData.ValueGetters)
                {
                    if (lastValueSet)
                        result.Add(lastValue);

                    lastValue = getter(tupleObj);
                    lastValueSet = true;
                }

                if (typeData.HasLastArgTuple)
                {
                    tupleObj = lastValue!;
                    typeData = typeData.LastArgTypeData;
                    continue;
                }
                break;
            }
            while (true);

            if (lastValueSet)
                result.Add(lastValue);

            return result.ToArray();
        }

        private interface IValueTupleTypeData
        {
            Type Type { get; }
            bool IsValueTuple { get; }
            IReadOnlyList<Type> TypeArguments { get; }
            IReadOnlyList<Func<object, object?>> ValueGetters { get; }
            bool HasLastArgTuple { get; }
            IValueTupleTypeData LastArgTypeData { get; }
        }

        private class ValueTupleTypeData<T> : IValueTupleTypeData where T : struct
        {
            public static readonly IValueTupleTypeData Instance = new ValueTupleTypeData<T>();

            public Type Type { get; } = typeof(T);
            public bool IsValueTuple { get; }

            // we don't need to support just base ValueTuple
            private Type[]? typeArgs;
            public IReadOnlyList<Type> TypeArguments
                => typeArgs ??= Type.GetGenericArguments();

            private Func<object, object?>[]? valueGetters;
            public IReadOnlyList<Func<object, object?>> ValueGetters
                => valueGetters ??= MakeValueGetters(Type);

            private bool? hasLastArgTuple;
            public bool HasLastArgTuple
                => hasLastArgTuple ??= TypeArguments.Count > 7 && TypeIsValueTuple(TypeArguments[7]);

            private IValueTupleTypeData? lastArgData;
            public IValueTupleTypeData LastArgTypeData
                => lastArgData ??= (IValueTupleTypeData)typeof(ValueTupleTypeData<>).MakeGenericType(TypeArguments[7]).GetField(nameof(Instance)).GetValue(null);

            private ValueTupleTypeData()
                => IsValueTuple = TypeIsValueTuple(Type);

            private static bool TypeIsValueTuple(Type type)
                => type.FullName.StartsWith("System.ValueTuple`");

            private static Func<object, object?>[] MakeValueGetters(Type type)
                => type.GetFields()
                    .Select(f => (f, p: Expression.Parameter(typeof(object))))
                    .Select(t => (t.p, e: Expression.Convert(Expression.Field(Expression.Convert(t.p, type), t.f), typeof(object))))
                    .Select(t => Expression.Lambda<Func<object, object?>>(t.e, t.p).Compile())
                    .ToArray();
        }
#endif
=======

        /// <summary>
        /// Flattens an <see cref="IEnumerable{T}"/> of <see cref="Task{T}"/> into an equivalent <see cref="IAsyncEnumerable{T}"/>.
        /// </summary>
        /// <typeparam name="T">The type being enumerated.</typeparam>
        /// <param name="enumerable">The enumerator of tasks to flatten.</param>
        /// <returns>An <see cref="IAsyncEnumerable{T}"/> consisting of the result values of the tasks in <paramref name="enumerable"/>.</returns>
        public static async IAsyncEnumerable<T> FlattenToAsyncEnumerable<T>(this IEnumerable<Task<T>> enumerable)
        {
            if (enumerable is null)
                throw new ArgumentNullException(nameof(enumerable));

            foreach (var task in enumerable)
            {
                yield return await task.ConfigureAwait(false);
            }
        }

        /// <summary>
        /// Flattens an <see cref="IEnumerable{T}"/> of <see cref="ValueTask{T}"/> into an equivalent <see cref="IAsyncEnumerable{T}"/>.
        /// </summary>
        /// <typeparam name="T">The type being enumerated.</typeparam>
        /// <param name="enumerable">The enumerator of tasks to flatten.</param>
        /// <returns>An <see cref="IAsyncEnumerable{T}"/> consisting of the result values of the tasks in <paramref name="enumerable"/>.</returns>
        public static async IAsyncEnumerable<T> FlattenToAsyncEnumerable<T>(this IEnumerable<ValueTask<T>> enumerable)
        {
            if (enumerable is null)
                throw new ArgumentNullException(nameof(enumerable));

            foreach (var task in enumerable)
            {
                yield return await task.ConfigureAwait(false);
            }
        }

        /// <summary>
        /// Returns an <see cref="IEnumerable{T}"/> consisting of every non-null element of <paramref name="enumerable"/>.
        /// </summary>
        /// <typeparam name="T">The type of the values in the enumerables.</typeparam>
        /// <param name="enumerable">The enumerable containing possibly null values.</param>
        /// <returns>An enumerable containing no null values.</returns>
        public static IEnumerable<T> WhereNotNull<T>(this IEnumerable<T?> enumerable)
            => enumerable.Where(v => v is not null)!;

        /// <summary>
        /// Returns an <see cref="IAsyncEnumerable{T}"/> consisting of every non-null element of <paramref name="enumerable"/>.
        /// </summary>
        /// <typeparam name="T">The type of the values in the enumerables.</typeparam>
        /// <param name="enumerable">The enumerable containing possibly null values.</param>
        /// <returns>An enumerable containing no null values.</returns>
        public static IAsyncEnumerable<T> WhereNotNull<T>(this IAsyncEnumerable<T?> enumerable)
            => enumerable.Where(v => v is not null)!;
>>>>>>> 8dc9a865
    }
}<|MERGE_RESOLUTION|>--- conflicted
+++ resolved
@@ -1,17 +1,12 @@
 ﻿using System;
 using System.Collections.Generic;
-<<<<<<< HEAD
+using System.Linq;
 #if NETSTANDARD2_0
-using System.Linq;
 using System.Linq.Expressions;
 #else
 using System.Runtime.CompilerServices;
 #endif
-=======
-using System.Linq;
-using System.Runtime.CompilerServices;
 using System.Threading.Tasks;
->>>>>>> 8dc9a865
 
 namespace Hive.Utilities
 {
@@ -74,7 +69,6 @@
             }
             return array;
         }
-<<<<<<< HEAD
 #else
         public static object?[] ToArray<T>(this ref T tuple) where T : struct // muust be a variant of ValueTuple
         {
@@ -167,8 +161,6 @@
                     .ToArray();
         }
 #endif
-=======
-
         /// <summary>
         /// Flattens an <see cref="IEnumerable{T}"/> of <see cref="Task{T}"/> into an equivalent <see cref="IAsyncEnumerable{T}"/>.
         /// </summary>
@@ -220,6 +212,5 @@
         /// <returns>An enumerable containing no null values.</returns>
         public static IAsyncEnumerable<T> WhereNotNull<T>(this IAsyncEnumerable<T?> enumerable)
             => enumerable.Where(v => v is not null)!;
->>>>>>> 8dc9a865
     }
 }