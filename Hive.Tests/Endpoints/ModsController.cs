--- conflicted
+++ resolved
@@ -1,4 +1,3 @@
-<<<<<<< HEAD
 ﻿using System;
 using System.Collections.Generic;
 using System.Globalization;
@@ -8,22 +7,15 @@
 using System.Threading.Tasks;
 using Hive.Controllers;
 using Hive.Models;
-=======
 ﻿using Hive.Models;
->>>>>>> ce2d2173
 using Hive.Models.Serialized;
 using Hive.Plugins;
-<<<<<<< HEAD
 using Microsoft.AspNetCore.Http;
-=======
 using Hive.Services.Common;
 using Hive.Utilities;
->>>>>>> ce2d2173
 using Microsoft.AspNetCore.Mvc;
 using Microsoft.Extensions.DependencyInjection;
 using NodaTime;
-<<<<<<< HEAD
-=======
 using System;
 using System.Collections.Generic;
 using System.Diagnostics.CodeAnalysis;
@@ -31,7 +23,6 @@
 using System.Linq;
 using System.Text.Json;
 using System.Threading.Tasks;
->>>>>>> ce2d2173
 using Xunit;
 using Xunit.Abstractions;
 using static Hive.Tests.TestHelpers;
@@ -437,7 +428,6 @@
             return mod;
         }
 
-<<<<<<< HEAD
         private static Stream GenerateStreamFromString(string s)
         {
             var stream = new MemoryStream();
@@ -463,7 +453,6 @@
             contextMoq.SetupGet(c => c.Request).Returns(requestMoq.Object);
 
             return contextMoq.Object;
-=======
         // This plugin will filter out a mod if it's in the beta channel. Super super basic but works.
         private class BetaModsFilterPlugin : IModsPlugin
         {
@@ -498,7 +487,6 @@
                         return true;
                 }
             }
->>>>>>> ce2d2173
         }
     }
 }