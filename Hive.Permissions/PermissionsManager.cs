--- conflicted
+++ resolved
@@ -213,15 +213,8 @@
             using (logger.InApi(nameof(PreCompile)))
             using (logger.WithRule(rule))
             {
-<<<<<<< HEAD
                 // when it throws, its already the public exception api type
                 _ = logger.Wrap(() => TryCompileRule(rule, out _, out _, throwOnError: true));
-=======
-                logger.Warn($"{nameof(PermissionActionParseState)} used when parsing action was previously used with a different context type!",
-                    typeof(TContext), actionParseState.ContextType);
-                // the existing compiled rules are invalid, so we will clear the parse state and retry it all
-                actionParseState.Reset();
->>>>>>> 198bed10
             }
         }
 
@@ -288,12 +281,8 @@
                                 return TryCompileRule(entry.Rule, out del, out entry.CheckedAt, throwOnError);
                             }
                             else
-<<<<<<< HEAD
                             { // the rule no longer exists, so we clear out 
                                 logger.ReplaceRule(null);
-=======
-                            { // the rule no longer exists, so we clear out
->>>>>>> 198bed10
                                 entry.Rule = null;
                                 del = null;
                                 entry.CheckedAt = ruleProvider.CurrentTime;
@@ -376,17 +365,10 @@
                 foreach (var (name, del) in builtinFunctions)
                     compilerSettings.AddBuiltin(new UserBuiltinFunction(name, del));
 
-<<<<<<< HEAD
                 var compiler = LinqExpressionCompiler.Create(
                     new DefaultOptimizationSettings(),
                     compilerSettings
                 );
-=======
-            var compiler = LinqExpressionCompiler.Create(
-                new DefaultOptimizationSettings(),
-                compilerSettings
-            );
->>>>>>> 198bed10
 
                 var expr = MathExpression.Parse(rule.Definition);
                 if (ruleProvider is IPreCompileRuleProvider precomp)
