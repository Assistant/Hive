﻿<Project Sdk="Microsoft.NET.Sdk.Web">

  <PropertyGroup>
    <TargetFramework>net5.0</TargetFramework>
    <UserSecretsId>a7289d55-bdb8-47a6-8078-9d0de29ea78c</UserSecretsId>

    <IsCLSCompliant>false</IsCLSCompliant>
    <GenerateDocumentationFile>true</GenerateDocumentationFile>
  </PropertyGroup>
  
  <ItemGroup>
<<<<<<< HEAD
    <PackageReference Include="GraphQL" Version="3.3.2" />
    <PackageReference Include="GraphQL.Server.Core" Version="4.4.1" />
    <PackageReference Include="GraphQL.Server.Transports.AspNetCore" Version="4.4.1" />
    <PackageReference Include="GraphQL.Server.Transports.AspNetCore.SystemTextJson" Version="4.4.1" />
    <PackageReference Include="GraphQL.Server.Ui.Altair" Version="4.4.1" />
=======
    <PackageReference Include="AspNetCoreRateLimit" Version="3.2.2" />
    <PackageReference Include="GraphQL" Version="4.5.0" />
    <PackageReference Include="GraphQL.MicrosoftDI" Version="4.5.0" />
    <PackageReference Include="GraphQL.Server.Core" Version="5.0.2" />
    <PackageReference Include="GraphQL.Server.Transports.AspNetCore" Version="5.0.2" />
    <PackageReference Include="GraphQL.Server.Transports.AspNetCore.SystemTextJson" Version="5.0.2" />
    <PackageReference Include="GraphQL.Server.Ui.Altair" Version="5.0.2" />
>>>>>>> dda09696
    <PackageReference Include="Microsoft.EntityFrameworkCore" Version="5.0.2" />
    <PackageReference Include="Microsoft.EntityFrameworkCore.Design" Version="5.0.2">
      <PrivateAssets>all</PrivateAssets>
      <IncludeAssets>runtime; build; native; contentfiles; analyzers; buildtransitive</IncludeAssets>
    </PackageReference>
    <PackageReference Include="Microsoft.EntityFrameworkCore.Tools" Version="5.0.2">
      <PrivateAssets>all</PrivateAssets>
      <IncludeAssets>runtime; build; native; contentfiles; analyzers; buildtransitive</IncludeAssets>
    </PackageReference>
    <PackageReference Include="NodaTime" Version="3.0.5" />
    <PackageReference Include="NodaTime.Serialization.SystemTextJson" Version="1.0.0" />
    <PackageReference Include="Npgsql.EntityFrameworkCore.PostgreSQL" Version="5.0.2" />
    <PackageReference Include="Npgsql.EntityFrameworkCore.PostgreSQL.NodaTime" Version="5.0.2" />
    <PackageReference Include="Serilog" Version="2.10.1-dev-01285" />
    <PackageReference Include="Serilog.AspNetCore" Version="3.4.1-dev-00188" />
    <PackageReference Include="Serilog.Enrichers.Demystify" Version="1.0.0-dev-00019" />
    <PackageReference Include="Serilog.Exceptions.EntityFrameworkCore" Version="6.0.0" />
    <PackageReference Include="Serilog.Extensions.Logging" Version="3.0.2-dev-10284" />
    <PackageReference Include="Serilog.Settings.Configuration" Version="3.2.0-dev-00264" />
    <PackageReference Include="Serilog.Sinks.Async" Version="1.4.1-dev-00073" />
    <PackageReference Include="SerilogAnalyzer" Version="0.15.0" />
    <PackageReference Include="System.Linq.Async" Version="5.0.0" />
    <PackageReference Include="System.Text.Json" Version="5.0.1" />
  </ItemGroup>
  
  <ItemGroup>
    <ProjectReference Include="..\Hive.Permissions\Hive.Permissions.csproj" />
    <ProjectReference Include="..\Hive.Plugins\Hive.Plugins.csproj" />
    <ProjectReference Include="..\Hive.Versioning\Hive.Versioning.csproj" />
	  <ProjectReference Include="..\Hive.Dependencies\Hive.Dependencies.fsproj" />
  </ItemGroup>
  
  <ItemGroup>
    <EmbeddedResource Update="Resources\GraphQL.resx" IsResXToGenerate="true" />
    <EmbeddedResource Update="Resources\SR.resx" IsResXToGenerate="true" />
  </ItemGroup>

</Project><|MERGE_RESOLUTION|>--- conflicted
+++ resolved
@@ -9,21 +9,12 @@
   </PropertyGroup>
   
   <ItemGroup>
-<<<<<<< HEAD
-    <PackageReference Include="GraphQL" Version="3.3.2" />
-    <PackageReference Include="GraphQL.Server.Core" Version="4.4.1" />
-    <PackageReference Include="GraphQL.Server.Transports.AspNetCore" Version="4.4.1" />
-    <PackageReference Include="GraphQL.Server.Transports.AspNetCore.SystemTextJson" Version="4.4.1" />
-    <PackageReference Include="GraphQL.Server.Ui.Altair" Version="4.4.1" />
-=======
-    <PackageReference Include="AspNetCoreRateLimit" Version="3.2.2" />
     <PackageReference Include="GraphQL" Version="4.5.0" />
     <PackageReference Include="GraphQL.MicrosoftDI" Version="4.5.0" />
     <PackageReference Include="GraphQL.Server.Core" Version="5.0.2" />
     <PackageReference Include="GraphQL.Server.Transports.AspNetCore" Version="5.0.2" />
     <PackageReference Include="GraphQL.Server.Transports.AspNetCore.SystemTextJson" Version="5.0.2" />
     <PackageReference Include="GraphQL.Server.Ui.Altair" Version="5.0.2" />
->>>>>>> dda09696
     <PackageReference Include="Microsoft.EntityFrameworkCore" Version="5.0.2" />
     <PackageReference Include="Microsoft.EntityFrameworkCore.Design" Version="5.0.2">
       <PrivateAssets>all</PrivateAssets>
