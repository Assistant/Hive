using Hive.Models;
using Hive.Plugins.Loading;
using Hive.Versioning;
using Microsoft.AspNetCore.Builder;
using Microsoft.AspNetCore.Hosting;
using Microsoft.AspNetCore.Mvc.ApplicationParts;
using Microsoft.Extensions.Configuration;
using Microsoft.Extensions.DependencyInjection;
using Microsoft.Extensions.DependencyInjection.Extensions;
using Microsoft.Extensions.Hosting;
using NodaTime;
using Serilog;
using Serilog.Configuration;
using Serilog.Exceptions;
using Serilog.Exceptions.Core;
using Serilog.Exceptions.EntityFrameworkCore.Destructurers;
using System;
using System.Diagnostics;
using System.IO;
using System.Linq;
using System.Reflection;
using System.Text.Json;
using System.Threading.Tasks;
using Version = Hive.Versioning.Version;

namespace Hive
{
    /// <summary>
    ///
    /// </summary>
    public static class Program
    {
        /// <summary>
        ///
        /// </summary>
        /// <param name="args"></param>
        public static async Task Main(string[] args)
        {
            var host = CreateHostBuilder(args).Build();

            using (var scope = host.Services.CreateScope())
            {
                var services = scope.ServiceProvider;
                var log = services.GetRequiredService<ILogger>();

<<<<<<< HEAD
=======
                // Make sure to run the registered plugin pre-configuration step
                var preConfigures = services.GetServices<PluginPreConfigureRegistration>();
                foreach (var prec in preConfigures)
                    await prec.Method(services).ConfigureAwait(false);

                var ipPolicyStore = services.GetService<IIpPolicyStore>();
                if (ipPolicyStore != null) await ipPolicyStore.SeedAsync().ConfigureAwait(false);

                var clientPolicyStore = services.GetService<IClientPolicyStore>();
                if (clientPolicyStore != null) await clientPolicyStore.SeedAsync().ConfigureAwait(false);

>>>>>>> d6f73bbb
                try
                {
                    log.Debug("Configuring database");

                    var context = services.GetRequiredService<HiveContext>();

                    _ = context.Database.EnsureCreated();

                    log.Debug("Database prepared");

                    DemoData(log, context, services);
                }
                catch (Exception e)
                {
                    log.Fatal(e, "An error ocurred while setting up the database");
                    throw;
                }
            }

            await host.RunAsync().ConfigureAwait(false);
        }

        /// <summary>
        ///
        /// </summary>
        /// <param name="args"></param>
        /// <returns></returns>
        public static IHostBuilder CreateHostBuilder(string[] args) =>
            Host.CreateDefaultBuilder(args)
                .UseSerilog((host, services, logger) => logger
                    .ReadFrom.Configuration(host.Configuration)
                    .Destructure.LibraryTypes()
                    .Enrich.FromLogContext()
                    .Enrich.WithDemystifiedStackTraces()
                    .Enrich.WithExceptionDetails(new DestructuringOptionsBuilder()
                        .WithDefaultDestructurers()
                        .WithDestructurers(new[] { new DbUpdateExceptionDestructurer() }))
                    .WriteTo.Console())
                .ConfigureWebHostDefaults(webBuilder => _ = webBuilder.UseStartup<Startup>())
                .UseWebHostPlugins(builder
                    => builder
                        .WithConfigurationKey("Plugins")
                        .WithApplicationConfigureRegistrar((sc, target, method)
                            => sc.AddSingleton<IStartupFilter>(sp => new CustomStartupFilter(sp, target, method)))
                        .WithPreConfigureRegistrar((sc, cb)
                            => sc.AddSingleton(new PluginPreConfigureRegistration(cb)))
                        .ConfigurePluginConfig((builder, plugin)
                            => builder
                                .AddJsonFile(Path.Combine(plugin.PluginDirectory.FullName, "pluginsettings.json"))
                                .AddEnvironmentVariables("PLUGIN_" + plugin.Name.Replace(".", "_", StringComparison.Ordinal) + "__"))
                        .OnPluginLoaded((services, plugin)
                            => GetApplicationPartManager(services).ApplicationParts.Add(new AssemblyPart(plugin.PluginAssembly)))
                );

        private static ApplicationPartManager GetApplicationPartManager(IServiceCollection services)
        {
            var manager = GetServiceInstanceFromCollection<ApplicationPartManager>(services);
            if (manager is null)
            {
                manager = new ApplicationPartManager();
                //   since PopulateDefaultParts is internal, we basically have to pray to God that this branch
                // never executes, or that if it does, not having the defaults doesn't break anything
                services.TryAddSingleton(manager);
            }
            return manager;
        }

        private static T? GetServiceInstanceFromCollection<T>(IServiceCollection services)
            => (T?)(services.LastOrDefault(d => d.ServiceType == typeof(T))?.ImplementationInstance);

        private class CustomStartupFilter : IStartupFilter
        {
            private readonly IServiceProvider services;
            private readonly object target;
            private readonly MethodInfo method;

            public CustomStartupFilter(IServiceProvider services, object target, MethodInfo method)
                => (this.services, this.target, this.method) = (services, target, method);

            public Action<IApplicationBuilder> Configure(Action<IApplicationBuilder> next)
                => app =>
                {
                    next(app);
                    services.InjectVoidMethod(method, t => t == typeof(IApplicationBuilder) ? app : null, null)(target);
                };
        }

        private record PluginPreConfigureRegistration(Func<IServiceProvider, Task> Method);

        private static LoggerConfiguration LibraryTypes(this LoggerDestructuringConfiguration conf)
            => conf.AsScalar<Version>()
            .Destructure.AsScalar<VersionRange>();

        [Conditional("DEBUG")]
        private static void DemoData(ILogger log, HiveContext context, IServiceProvider services)
        {
            if (context.Mods.Any()) return;

            log.Debug("Adding dummy data");

            using (var transaction = context.Database.BeginTransaction())
            {
                var emptyObject = JsonDocument.Parse("{}").RootElement.Clone();

                var channel = new Channel { Name = "default", AdditionalData = emptyObject };
                _ = context.Channels.Add(channel);

                var gameVersion = new GameVersion { Name = "1.0.0", AdditionalData = emptyObject, CreationTime = SystemClock.Instance.GetCurrentInstant() };
                _ = context.GameVersions.Add(gameVersion);

                var mod = new Mod
                {
                    ReadableID = "test-mod",
                    Version = new Version("0.1.0"),
                    UploadedAt = SystemClock.Instance.GetCurrentInstant(),
                    Uploader = new User { Username = "me" },
                    Channel = channel,
                    AdditionalData = emptyObject,
                    DownloadLink = new Uri("file:///"),
                };
                var loc = new LocalizedModInfo
                {
                    Language = "en-US",
                    Name = "Test Mod",
                    Description = "A mod in the DB for testing",
                    OwningMod = mod
                };

                var mr = new ModReference("dep-id", new VersionRange("^1.0.0"));

                mod.Dependencies.Add(mr);
                mod.AddGameVersion(gameVersion);

                _ = context.ModLocalizations.Add(loc);
                _ = context.Mods.Add(mod);
                _ = context.SaveChanges();

                transaction.Commit();
            }

            log.Debug("Dummy data added");
        }
    }
}<|MERGE_RESOLUTION|>--- conflicted
+++ resolved
@@ -43,20 +43,6 @@
                 var services = scope.ServiceProvider;
                 var log = services.GetRequiredService<ILogger>();
 
-<<<<<<< HEAD
-=======
-                // Make sure to run the registered plugin pre-configuration step
-                var preConfigures = services.GetServices<PluginPreConfigureRegistration>();
-                foreach (var prec in preConfigures)
-                    await prec.Method(services).ConfigureAwait(false);
-
-                var ipPolicyStore = services.GetService<IIpPolicyStore>();
-                if (ipPolicyStore != null) await ipPolicyStore.SeedAsync().ConfigureAwait(false);
-
-                var clientPolicyStore = services.GetService<IClientPolicyStore>();
-                if (clientPolicyStore != null) await clientPolicyStore.SeedAsync().ConfigureAwait(false);
-
->>>>>>> d6f73bbb
                 try
                 {
                     log.Debug("Configuring database");
