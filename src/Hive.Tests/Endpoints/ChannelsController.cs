﻿using Hive.Models;
using Hive.Permissions;
using Hive.Plugins;
using Hive.Services.Common;
using Microsoft.AspNetCore.Http;
using Microsoft.AspNetCore.Mvc;
using Microsoft.Extensions.DependencyInjection;
using Moq;
using System;
using System.Collections.Generic;
using System.Linq;
using System.Threading.Tasks;
using Xunit;
using Xunit.Abstractions;
using static Hive.Tests.TestHelpers;

namespace Hive.Tests.Endpoints
{
    public class ChannelsController : TestDbWrapper
    {
        private readonly ITestOutputHelper helper;

        private static readonly IEnumerable<Channel> defaultChannels = new List<Channel>
        {
            new Channel { Name = "Public" },
            new Channel { Name = "Beta" }
        };

        public ChannelsController(ITestOutputHelper helper) : base(new PartialContext
        {
            Channels = defaultChannels
        })
        {
            this.helper = helper;
        }

        [Fact]
<<<<<<< HEAD
        public async Task PermissionForbid()
        {
            var plugin = CreateDefaultPlugin();

            var controller = CreateController("next(false)", plugin);
            var res = await controller.GetChannels();
            Assert.NotNull(res);
            // Should forbid based off of a permission failure.
            AssertForbid(res.Result);
        }

        [Fact]
=======
>>>>>>> 3de3bc84
        public async Task PluginDeny()
        {
            var plugin = CreatePlugin();
            plugin.Setup(m => m.GetChannelsAdditionalChecks(It.IsAny<User>())).Returns(false);
            plugin.Setup(m => m.GetChannelsFilter(It.IsAny<User>(), It.IsAny<IEnumerable<Channel>>()))
                .Returns((User user, IEnumerable<Channel> c) => c);

            var controller = CreateController("next(true)", plugin.Object);
            var res = await controller.GetChannels();
            Assert.NotNull(res);
            // Should forbid based off of a plugin failure.
            Assert.NotNull(res.Result);
            AssertForbid(res.Result);
        }

        [Fact]
        public async Task Standard()
        {
            var plugin = CreateDefaultPlugin();

            var controller = CreateController("next(true)", plugin);
            var res = await controller.GetChannels();
            Assert.NotNull(res);
            // Should succeed, return the correct channels.
            Assert.IsType<OkObjectResult>(res.Result);
            var result = res.Result as OkObjectResult;
            Assert.NotNull(result);
            var value = result!.Value as IEnumerable<Channel>;
            Assert.NotNull(value);
            // Order of the channels isn't explicitly tested, just that the result contains the channels.
            foreach (var item in defaultChannels)
                Assert.Contains(item, value);
        }

        [Fact]
        public async Task StandardFilter()
        {
            var plugin = CreateDefaultPlugin();
            var controller = CreateController("isNull(ctx.Channel) | ctx.Channel.Name = \"Public\" | next(false)", plugin);
            var res = await controller.GetChannels();
            Assert.NotNull(res);
            // Should succeed, with only Public listed.
            Assert.IsType<OkObjectResult>(res.Result);
            var result = res.Result as OkObjectResult;
            Assert.NotNull(result);
            var value = result!.Value as IEnumerable<Channel>;
            Assert.NotNull(value);
            // Should only contain the first channel
            Assert.Contains(defaultChannels.ElementAt(0), value);
            Assert.DoesNotContain(defaultChannels.ElementAt(1), value);
        }

        [Fact]
        public async Task PluginFilter()
        {
            var plugin = CreatePlugin();
            plugin.Setup(m => m.GetChannelsAdditionalChecks(It.IsAny<User>())).Returns(true);
            plugin.Setup(m => m.GetChannelsFilter(It.IsAny<User>(), It.IsAny<IEnumerable<Channel>>()))
                .Returns((User user, IEnumerable<Channel> c) => c.Where(channel => channel.Name != "Beta"));

            var controller = CreateController("next(true)", plugin.Object);
            var res = await controller.GetChannels();
            Assert.NotNull(res);
            // Should succeed, with only Public listed.
            Assert.IsType<OkObjectResult>(res.Result);
            var result = res.Result as OkObjectResult;
            Assert.NotNull(result);
            var value = result!.Value as IEnumerable<Channel>;
            Assert.NotNull(value);
            // Should only contain the first channel
            Assert.Contains(defaultChannels.ElementAt(0), value);
            Assert.DoesNotContain(defaultChannels.ElementAt(1), value);
        }

        [Fact]
        public async Task CreateNewChannel()
        {
            var controller = CreateController("next(true)", CreateDefaultPlugin());
            controller.ControllerContext.HttpContext = CreateMockRequest(GenerateStreamFromString("archival"));

            var res = await controller.CreateNewChannel(new Channel { Name = "archival" });

            Assert.NotNull(res);
            // Should succeed and give us our new channel back
            Assert.IsType<OkObjectResult>(res.Result);
            var result = res.Result as OkObjectResult;
            Assert.NotNull(result);
            var value = result!.Value as Channel;
            Assert.NotNull(value);
            Assert.True(value!.Name == "archival");
        }

        [Fact]
        public async Task CreateNewChannelUnauthorized()
        {
            var controller = CreateController("next(true)", CreateDefaultPlugin());

            // Whoops, we "forgot" to assign a user.
            var res = await controller.CreateNewChannel(new Channel { Name = "archival" });

            Assert.NotNull(res);
            // Should fail.
            Assert.IsType<UnauthorizedResult>(res.Result);
        }

        private static Mock<IChannelsControllerPlugin> CreatePlugin() => new();

        private static IChannelsControllerPlugin CreateDefaultPlugin() => new HiveChannelsControllerPlugin();

        private Controllers.ChannelsController CreateController(string permissionRule, IChannelsControllerPlugin plugin)
        {
            var ruleProvider = DIHelper.CreateRuleProvider();

            var hiveRule = new Rule("hive", "next(false)");
            var listChannels = new Rule("hive.channels.list", permissionRule);
            var filterChannels = new Rule("hive.channels.filter", permissionRule);
            var createChannel = new Rule("hive.channel.create", permissionRule);

            ruleProvider.Setup(m => m.TryGetRule(hiveRule.Name, out hiveRule)).Returns(true);
            ruleProvider.Setup(m => m.TryGetRule(listChannels.Name, out listChannels)).Returns(true);
            ruleProvider.Setup(m => m.TryGetRule(filterChannels.Name, out filterChannels)).Returns(true);
            ruleProvider.Setup(m => m.TryGetRule(createChannel.Name, out createChannel)).Returns(true);

            var services = DIHelper.ConfigureServices(
                Options,
                helper,
                ruleProvider.Object,
                new List<(string, Delegate)>
                {
                    ("isNull", new Func<object?, bool>(o => o is null))
                });

            services.AddSingleton<IChannelsControllerPlugin>(sp => new HiveChannelsControllerPlugin());
            services.AddSingleton(sp => plugin);
            services.AddAggregates();
            services.AddScoped<ChannelService>();
            services.AddScoped<Controllers.ChannelsController>();

            var controller = services.BuildServiceProvider().GetRequiredService<Controllers.ChannelsController>();

            controller.ControllerContext = new ControllerContext()
            {
                HttpContext = new DefaultHttpContext()
            };

            return controller;
        }
    }
}<|MERGE_RESOLUTION|>--- conflicted
+++ resolved
@@ -35,21 +35,6 @@
         }
 
         [Fact]
-<<<<<<< HEAD
-        public async Task PermissionForbid()
-        {
-            var plugin = CreateDefaultPlugin();
-
-            var controller = CreateController("next(false)", plugin);
-            var res = await controller.GetChannels();
-            Assert.NotNull(res);
-            // Should forbid based off of a permission failure.
-            AssertForbid(res.Result);
-        }
-
-        [Fact]
-=======
->>>>>>> 3de3bc84
         public async Task PluginDeny()
         {
             var plugin = CreatePlugin();
