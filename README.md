# Hive

A general backend project for modding communities.

## Building

### Dependencies

- Visual Studio >= 16.6
  - If not on Visual Studio Preview 2 or later, enable `.NET Core Preview` from `Tools/Options/Environment/Preview Features`

### PostgreSQL

- PostgreSQL >= 12.0
- Add a connection string with the name `Default` to your project secrets of Hive. This should be used for connecting to 
  Hive's specific database.
  - Example: `User ID=postgres;Password=postgres;Host=localhost;Port=5432;Database=postgres;Pooling=true;`
- Add a connection string (without a database) to the name `Test` to your project secrets of Hive. This is used in Hive.Tests for creating test databases.
  - Example: `User ID=postgres;Password=postgres;Host=localhost;Port=5432;`

### Visual Studio Intellisense

Visual Studio may complain about certain things if you start it without first building the code generator.
To make sure intellisense is functional, run `dotnet build` before opening Visual Studio. It may also just
not work if you're not running the latest preview.

### Permission Rules

The permission system is a key component to Hive. Hive uses highly configurable rules to determine access for various components in Hive.
These rules are persistently stored in the file system. The permission system itself can be configured through `appsettings.json`, documented below.

[Check out the dedicated documentation page for further information.](https://github.com/Atlas-Rhythm/Hive/blob/master/Hive.Permissions/docs/Usage.md).

#### File Structure

Below is an example of the file structure for Hive's permission rules. Notice how subfolders are determined by the separator token.
For example, the file location for the rule `hive.mod.edit` will be `<Rules folder>/hive/mod/edit.rule`.
Higher level rules, such as `hive` and `hive.mod`, will also have their own definitions in the file system.

```
| hive.rule
| hive/
|-> mod.rule
|-> mod/
|---> edit.rule
|---> additionalData.rule
```

#### Disclaimer

Hive does *not* automatically generate rule files if they don't exist.
Rules with no defined definition in the file system are treated as if they do not exist, and are skipped.

### Plugins

- Plugins are loaded in a fashion TBD (most likely filesystem)

## Configuration

Configuration is done from Hive's `appsettings.json` file, located in the root of its directory.

<<<<<<< HEAD
### Rate Limiting

Hive natively comes bundled with a highly configurable rate limit system, powered by [AspNetCoreRateLimit](https://github.com/stefanprodan/AspNetCoreRateLimit/).
For a complete configuration breakdown, please look at AspNetCoreRateLimit's documentation for rate limiting by client, and rate limiting by IP.

Hive uses both Client and IP rate limiting.
You can configure each rate limit system a number of ways; from per-endpoint buckets, to various whitelists, and even the status code to return.

#### `UseRateLimiting`

A global switch for the rate limit system. This is enabled by default.
It is recommended to keep rate limiting on at all times, however the option is available, should you need it.

#### `ClientRateLimiting`

This describes the rate limiting rules that will be enforced per client.
By default, Hive uses the `User-Agent` header to determine clients.
You can whitelist certain clients, as well as certain endpoints from ever being affected by client rate limiting.

#### `ClientRateLimitPolicies`

This describes advanced rules that will apply to specific client IDs.
For example, you could have common web browsers have less restrictive limits.
See the [Client rate limit configuration](https://github.com/stefanprodan/AspNetCoreRateLimit/wiki/ClientRateLimitMiddleware#setup) for more information.

#### `IpRateLimiting`

This describes the rate limiting rules that will be enforced per IP.
You can whitelist specific IPs, like your local IP. You can also whitelist certain endpoints from ever being affected by IP rate limits.
This also has support for proxies via the `RealIpHeader` option.

#### `IpRateLimitPolicies`

This describes advanced rules that will apply to specific IPs.
You can apply rules to specific addresses and ranges for both IPv4 and IPv6.
See the [IP rate limit configuration](https://github.com/stefanprodan/AspNetCoreRateLimit/wiki/IpRateLimitMiddleware#setup) for more information.
=======
### Permissions Rules

A key component to Hive is its permission system, and the rules that govern it.

#### `RuleSubfolder`

This determines the subfolder in the Hive installation folder where permission rules will be read from. By default, this is set to a `Rules` subfolder.
>>>>>>> 892ef322
<|MERGE_RESOLUTION|>--- conflicted
+++ resolved
@@ -59,7 +59,14 @@
 
 Configuration is done from Hive's `appsettings.json` file, located in the root of its directory.
 
-<<<<<<< HEAD
+### Permissions Rules
+
+A key component to Hive is its permission system, and the rules that govern it.
+
+#### `RuleSubfolder`
+
+This determines the subfolder in the Hive installation folder where permission rules will be read from. By default, this is set to a `Rules` subfolder.
+
 ### Rate Limiting
 
 Hive natively comes bundled with a highly configurable rate limit system, powered by [AspNetCoreRateLimit](https://github.com/stefanprodan/AspNetCoreRateLimit/).
@@ -95,13 +102,4 @@
 
 This describes advanced rules that will apply to specific IPs.
 You can apply rules to specific addresses and ranges for both IPv4 and IPv6.
-See the [IP rate limit configuration](https://github.com/stefanprodan/AspNetCoreRateLimit/wiki/IpRateLimitMiddleware#setup) for more information.
-=======
-### Permissions Rules
-
-A key component to Hive is its permission system, and the rules that govern it.
-
-#### `RuleSubfolder`
-
-This determines the subfolder in the Hive installation folder where permission rules will be read from. By default, this is set to a `Rules` subfolder.
->>>>>>> 892ef322
+See the [IP rate limit configuration](https://github.com/stefanprodan/AspNetCoreRateLimit/wiki/IpRateLimitMiddleware#setup) for more information.